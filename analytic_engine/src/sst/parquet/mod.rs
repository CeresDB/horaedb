--- conflicted
+++ resolved
@@ -6,12 +6,8 @@
 pub mod encoding;
 mod hybrid;
 pub mod meta_data;
-<<<<<<< HEAD
 // pub mod page_filter;
-pub(crate) mod row_group_pruner;
-=======
-mod row_group_pruner;
->>>>>>> aac76c6b
+pub mod row_group_pruner;
 pub mod writer;
 
 pub use async_reader::{Reader as AsyncParquetReader, ThreadedReader};