<<<<<<< HEAD
// Copyright 2022-2023 CeresDB Project Authors. Licensed under Apache-2.0.
=======
// Copyright 2023 The CeresDB Authors
//
// Licensed under the Apache License, Version 2.0 (the "License");
// you may not use this file except in compliance with the License.
// You may obtain a copy of the License at
//
//     http://www.apache.org/licenses/LICENSE-2.0
//
// Unless required by applicable law or agreed to in writing, software
// distributed under the License is distributed on an "AS IS" BASIS,
// WITHOUT WARRANTIES OR CONDITIONS OF ANY KIND, either express or implied.
// See the License for the specific language governing permissions and
// limitations under the License.
>>>>>>> b59e07e5

//! Constants for table options.

use std::{collections::HashMap, string::ToString, time::Duration};

use ceresdbproto::manifest as manifest_pb;
use common_types::{
    time::Timestamp, ARENA_BLOCK_SIZE, COMPACTION_STRATEGY, COMPRESSION, ENABLE_TTL,
    NUM_ROWS_PER_ROW_GROUP, OPTION_KEY_ENABLE_TTL, SEGMENT_DURATION, STORAGE_FORMAT, TTL,
    UPDATE_MODE, WRITE_BUFFER_SIZE,
};
use datafusion::parquet::basic::Compression as ParquetCompression;
use macros::define_result;
use serde::{Deserialize, Serialize};
use size_ext::ReadableSize;
use snafu::{Backtrace, GenerateBacktrace, OptionExt, ResultExt, Snafu};
use time_ext::{parse_duration, DurationExt, ReadableDuration, TimeUnit};

use crate::{
    compaction::{
        self, CompactionStrategy, SizeTieredCompactionOptions, TimeWindowCompactionOptions,
    },
    memtable::MemtableType,
};

<<<<<<< HEAD
pub const SEGMENT_DURATION: &str = "segment_duration";
pub const ENABLE_TTL: &str = OPTION_KEY_ENABLE_TTL;
pub const TTL: &str = "ttl";
pub const ARENA_BLOCK_SIZE: &str = "arena_block_size";
pub const WRITE_BUFFER_SIZE: &str = "write_buffer_size";
pub const COMPACTION_STRATEGY: &str = "compaction_strategy";
pub const NUM_ROWS_PER_ROW_GROUP: &str = "num_rows_per_row_group";
pub const UPDATE_MODE: &str = "update_mode";
pub const COMPRESSION: &str = "compression";
pub const STORAGE_FORMAT: &str = "storage_format";
pub const MEMTABLE_TYPE: &str = "memtable_type";

=======
>>>>>>> b59e07e5
const UPDATE_MODE_OVERWRITE: &str = "OVERWRITE";
const UPDATE_MODE_APPEND: &str = "APPEND";
const COMPRESSION_UNCOMPRESSED: &str = "UNCOMPRESSED";
const COMPRESSION_LZ4: &str = "LZ4";
const COMPRESSION_SNAPPY: &str = "SNAPPY";
const COMPRESSION_ZSTD: &str = "ZSTD";
const STORAGE_FORMAT_AUTO: &str = "AUTO";
const STORAGE_FORMAT_COLUMNAR: &str = "COLUMNAR";
const STORAGE_FORMAT_HYBRID: &str = "HYBRID";

/// Default bucket duration (1d)
const BUCKET_DURATION_1D: Duration = Duration::from_secs(24 * 60 * 60);
/// Default duration of a segment (2h).
pub const DEFAULT_SEGMENT_DURATION: Duration = Duration::from_secs(60 * 60 * 2);
/// Default arena block size (2M).
const DEFAULT_ARENA_BLOCK_SIZE: u32 = 2 * 1024 * 1024;
/// Default write buffer size (32M).
const DEFAULT_WRITE_BUFFER_SIZE: u32 = 32 * 1024 * 1024;
/// Default ttl of table (7d).
const DEFAULT_TTL: Duration = Duration::from_secs(7 * 24 * 60 * 60);
/// Default row number of a row group.
const DEFAULT_NUM_ROW_PER_ROW_GROUP: usize = 8192;

/// Max arena block size (2G)
const MAX_ARENA_BLOCK_SIZE: u32 = 2 * 1024 * 1024 * 1024;
/// Min arena block size (1K)
const MIN_ARENA_BLOCK_SIZE: u32 = 1024;
const MIN_NUM_ROWS_PER_ROW_GROUP: usize = 100;
const MAX_NUM_ROWS_PER_ROW_GROUP: usize = 10_000_000;

#[derive(Debug, Snafu)]
#[allow(clippy::enum_variant_names)]
pub enum Error {
    #[snafu(display("Failed to parse duration, err:{}.\nBacktrace:\n{}", source, backtrace))]
    ParseDuration {
        source: time_ext::Error,
        backtrace: Backtrace,
    },

    #[snafu(display("Failed to parse size, err:{}.\nBacktrace:\n{}", err, backtrace))]
    ParseSize { err: String, backtrace: Backtrace },

    #[snafu(display("Failed to parse compaction strategy: {}, err: {}", value, source))]
    ParseStrategy {
        value: String,
        source: crate::compaction::Error,
    },
    #[snafu(display("Failed to parse int, err:{}.\nBacktrace:\n{}", source, backtrace))]
    ParseInt {
        source: std::num::ParseIntError,
        backtrace: Backtrace,
    },
    #[snafu(display("Failed to parse bool, err:{}.\nBacktrace:\n{}", source, backtrace))]
    ParseBool {
        source: std::str::ParseBoolError,
        backtrace: Backtrace,
    },
    #[snafu(display(
        "Failed to parse update mode, raw str:{}.\nBacktrace:\n{}",
        s,
        backtrace
    ))]
    ParseUpdateMode { s: String, backtrace: Backtrace },
    #[snafu(display(
        "Failed to parse compression, name:{}.\nBacktrace:\n{}",
        name,
        backtrace
    ))]
    ParseCompressionName { name: String, backtrace: Backtrace },

    #[snafu(display(
        "Unknown storage format. value:{:?}.\nBacktrace:\n{}",
        value,
        backtrace
    ))]
    UnknownStorageFormat { value: String, backtrace: Backtrace },

    #[snafu(display(
        "Unknown storage format. value:{:?}.\nBacktrace:\n{}",
        value,
        backtrace
    ))]
    UnknownStorageFormatType { value: i32, backtrace: Backtrace },

    #[snafu(display(
        "Unknown storage format hint. value:{:?}.\nBacktrace:\n{}",
        value,
        backtrace
    ))]
    UnknownStorageFormatHint { value: String, backtrace: Backtrace },

    #[snafu(display("Storage format hint is missing.\nBacktrace:\n{}", backtrace))]
    MissingStorageFormatHint { backtrace: Backtrace },
}

define_result!(Error);

#[derive(Debug, Clone, Deserialize, Eq, PartialEq, Serialize)]
pub enum UpdateMode {
    Overwrite,
    Append,
}

impl UpdateMode {
    pub fn parse_from(s: &str) -> Result<Self> {
        if s.eq_ignore_ascii_case(UPDATE_MODE_OVERWRITE) {
            Ok(UpdateMode::Overwrite)
        } else if s.eq_ignore_ascii_case(UPDATE_MODE_APPEND) {
            Ok(UpdateMode::Append)
        } else {
            ParseUpdateMode { s }.fail()
        }
    }
}

impl ToString for UpdateMode {
    fn to_string(&self) -> String {
        match self {
            UpdateMode::Append => UPDATE_MODE_APPEND.to_string(),
            UpdateMode::Overwrite => UPDATE_MODE_OVERWRITE.to_string(),
        }
    }
}

#[derive(Debug, Clone, Copy, Deserialize, Eq, PartialEq, Serialize)]
pub enum Compression {
    Uncompressed,
    Lz4,
    Snappy,
    Zstd,
}

impl Compression {
    pub fn parse_from(name: &str) -> Result<Self> {
        if name.eq_ignore_ascii_case(COMPRESSION_UNCOMPRESSED) {
            Ok(Compression::Uncompressed)
        } else if name.eq_ignore_ascii_case(COMPRESSION_LZ4) {
            Ok(Compression::Lz4)
        } else if name.eq_ignore_ascii_case(COMPRESSION_SNAPPY) {
            Ok(Compression::Snappy)
        } else if name.eq_ignore_ascii_case(COMPRESSION_ZSTD) {
            Ok(Compression::Zstd)
        } else {
            ParseCompressionName { name }.fail()
        }
    }
}

impl ToString for Compression {
    fn to_string(&self) -> String {
        match self {
            Compression::Uncompressed => COMPRESSION_UNCOMPRESSED.to_string(),
            Compression::Lz4 => COMPRESSION_LZ4.to_string(),
            Compression::Snappy => COMPRESSION_SNAPPY.to_string(),
            Compression::Zstd => COMPRESSION_ZSTD.to_string(),
        }
    }
}

impl From<Compression> for manifest_pb::Compression {
    fn from(compression: Compression) -> Self {
        match compression {
            Compression::Uncompressed => manifest_pb::Compression::Uncompressed,
            Compression::Lz4 => manifest_pb::Compression::Lz4,
            Compression::Snappy => manifest_pb::Compression::Snappy,
            Compression::Zstd => manifest_pb::Compression::Zstd,
        }
    }
}

impl From<manifest_pb::Compression> for Compression {
    fn from(compression: manifest_pb::Compression) -> Self {
        match compression {
            manifest_pb::Compression::Uncompressed => Compression::Uncompressed,
            manifest_pb::Compression::Lz4 => Compression::Lz4,
            manifest_pb::Compression::Snappy => Compression::Snappy,
            manifest_pb::Compression::Zstd => Compression::Zstd,
        }
    }
}

impl From<Compression> for ParquetCompression {
    fn from(compression: Compression) -> Self {
        match compression {
            Compression::Uncompressed => ParquetCompression::UNCOMPRESSED,
            Compression::Lz4 => ParquetCompression::LZ4,
            Compression::Snappy => ParquetCompression::SNAPPY,
            Compression::Zstd => ParquetCompression::ZSTD(Default::default()),
        }
    }
}

/// A hint for building sst.
#[derive(Clone, Copy, Debug, Default, Deserialize, PartialEq, Eq, Serialize)]
pub enum StorageFormatHint {
    /// Which storage format is chosen to encode one sst depends on the data
    /// pattern.
    #[default]
    Auto,
    Specific(StorageFormat),
}

/// StorageFormat specify how records are saved in persistent storage
#[derive(Debug, Clone, Copy, Deserialize, PartialEq, Eq, Serialize)]
pub enum StorageFormat {
    /// Traditional columnar format, every column is saved in one exact one
    /// column, for example:
    ///
    ///```plaintext
    /// | Timestamp | Device ID | Status Code | Tag 1 | Tag 2 |
    /// | --------- |---------- | ----------- | ----- | ----- |
    /// | 12:01     | A         | 0           | v1    | v1    |
    /// | 12:01     | B         | 0           | v2    | v2    |
    /// | 12:02     | A         | 0           | v1    | v1    |
    /// | 12:02     | B         | 1           | v2    | v2    |
    /// | 12:03     | A         | 0           | v1    | v1    |
    /// | 12:03     | B         | 0           | v2    | v2    |
    /// | .....     |           |             |       |       |
    /// ```
    Columnar,

    /// Design for time-series data
    /// Collapsible Columns within same primary key are collapsed
    /// into list, other columns are the same format with columnar's.
    ///
    /// Whether a column is collapsible is decided by
    /// `Schema::is_collapsible_column`
    ///
    /// Note: minTime/maxTime is optional and not implemented yet, mainly used
    /// for time-range pushdown filter
    ///
    ///```plaintext
    /// | Device ID | Timestamp           | Status Code | Tag 1 | Tag 2 | minTime | maxTime |
    /// |-----------|---------------------|-------------|-------|-------|---------|---------|
    /// | A         | [12:01,12:02,12:03] | [0,0,0]     | v1    | v1    | 12:01   | 12:03   |
    /// | B         | [12:01,12:02,12:03] | [0,1,0]     | v2    | v2    | 12:01   | 12:03   |
    /// | ...       |                     |             |       |       |         |         |
    /// ```
    Hybrid,
}

impl From<StorageFormatHint> for manifest_pb::StorageFormatHint {
    fn from(hint: StorageFormatHint) -> Self {
        match hint {
            StorageFormatHint::Auto => Self {
                hint: Some(manifest_pb::storage_format_hint::Hint::Auto(0)),
            },
            StorageFormatHint::Specific(format) => {
                let format = manifest_pb::StorageFormat::from(format);
                Self {
                    hint: Some(manifest_pb::storage_format_hint::Hint::Specific(
                        format as i32,
                    )),
                }
            }
        }
    }
}

impl TryFrom<manifest_pb::StorageFormatHint> for StorageFormatHint {
    type Error = Error;

    fn try_from(hint: manifest_pb::StorageFormatHint) -> Result<Self> {
        let format_hint = match hint.hint.context(MissingStorageFormatHint)? {
            manifest_pb::storage_format_hint::Hint::Auto(_) => StorageFormatHint::Auto,
            manifest_pb::storage_format_hint::Hint::Specific(format) => {
                let storage_format = manifest_pb::StorageFormat::from_i32(format)
                    .context(UnknownStorageFormatType { value: format })?;
                StorageFormatHint::Specific(storage_format.into())
            }
        };

        Ok(format_hint)
    }
}

impl ToString for StorageFormatHint {
    fn to_string(&self) -> String {
        match self {
            Self::Auto => STORAGE_FORMAT_AUTO.to_string(),
            Self::Specific(format) => format.to_string(),
        }
    }
}

impl TryFrom<&str> for StorageFormatHint {
    type Error = Error;

    fn try_from(value: &str) -> Result<Self> {
        let format = match value.to_uppercase().as_str() {
            STORAGE_FORMAT_COLUMNAR => Self::Specific(StorageFormat::Columnar),
            STORAGE_FORMAT_HYBRID => Self::Specific(StorageFormat::Hybrid),
            STORAGE_FORMAT_AUTO => Self::Auto,
            _ => return UnknownStorageFormatHint { value }.fail(),
        };
        Ok(format)
    }
}

impl From<StorageFormat> for manifest_pb::StorageFormat {
    fn from(format: StorageFormat) -> Self {
        match format {
            StorageFormat::Columnar => Self::Columnar,
            StorageFormat::Hybrid => Self::Hybrid,
        }
    }
}

impl From<manifest_pb::StorageFormat> for StorageFormat {
    fn from(format: manifest_pb::StorageFormat) -> Self {
        match format {
            manifest_pb::StorageFormat::Columnar => Self::Columnar,
            manifest_pb::StorageFormat::Hybrid => Self::Hybrid,
        }
    }
}

impl TryFrom<&str> for StorageFormat {
    type Error = Error;

    fn try_from(value: &str) -> Result<Self> {
        let format = match value.to_uppercase().as_str() {
            STORAGE_FORMAT_COLUMNAR => Self::Columnar,
            STORAGE_FORMAT_HYBRID => Self::Hybrid,
            _ => return UnknownStorageFormat { value }.fail(),
        };
        Ok(format)
    }
}

impl ToString for StorageFormat {
    fn to_string(&self) -> String {
        match self {
            Self::Columnar => STORAGE_FORMAT_COLUMNAR,
            Self::Hybrid => STORAGE_FORMAT_HYBRID,
        }
        .to_string()
    }
}

impl Default for StorageFormat {
    fn default() -> Self {
        Self::Columnar
    }
}

/// Options for a table.
#[derive(Debug, Clone, Deserialize, PartialEq, Serialize)]
#[serde(default)]
pub struct TableOptions {
    // The following options are immutable once table was created.
    /// Segment duration of the table.
    ///
    /// `None` means the table is doing the segment duration sampling and
    /// the actual duration is still unknown.
    pub segment_duration: Option<ReadableDuration>,
    /// Table update mode, now support Overwrite(Default) and Append
    pub update_mode: UpdateMode,
    /// Hint for storage format.
    pub storage_format_hint: StorageFormatHint,

    // The following options can be altered.
    /// Enable ttl
    pub enable_ttl: bool,
    /// Time-to-live of the data.
    pub ttl: ReadableDuration,
    /// Arena block size of memtable.
    pub arena_block_size: u32,
    /// Write buffer size of memtable.
    pub write_buffer_size: u32,
    /// Compaction strategy of the table.
    pub compaction_strategy: CompactionStrategy,
    /// Row number in a row group.
    pub num_rows_per_row_group: usize,
    /// Table Compression
    pub compression: Compression,
    /// Memtable type
    pub memtable_type: MemtableType,
}

impl TableOptions {
    pub fn from_map(map: &HashMap<String, String>, is_create: bool) -> Result<Self> {
        let opt = Self::default();
        merge_table_options(map, &opt, is_create)
    }

    #[inline]
    pub fn segment_duration(&self) -> Option<Duration> {
        self.segment_duration.map(|v| v.0)
    }

    #[inline]
    pub fn ttl(&self) -> Option<ReadableDuration> {
        if self.enable_ttl {
            Some(self.ttl)
        } else {
            None
        }
    }

    // for show create table
    pub fn to_raw_map(&self) -> HashMap<String, String> {
        let mut m = [
            (
                SEGMENT_DURATION.to_string(),
                self.segment_duration
                    .map(|v| v.to_string())
                    .unwrap_or_else(String::new),
            ),
            (UPDATE_MODE.to_string(), self.update_mode.to_string()),
            (ENABLE_TTL.to_string(), self.enable_ttl.to_string()),
            (TTL.to_string(), format!("{}", self.ttl)),
            (
                ARENA_BLOCK_SIZE.to_string(),
                format!("{}", self.arena_block_size),
            ),
            (
                WRITE_BUFFER_SIZE.to_string(),
                format!("{}", self.write_buffer_size),
            ),
            (
                NUM_ROWS_PER_ROW_GROUP.to_string(),
                format!("{}", self.num_rows_per_row_group),
            ),
            (COMPRESSION.to_string(), self.compression.to_string()),
            (
                STORAGE_FORMAT.to_string(),
                self.storage_format_hint.to_string(),
            ),
            (MEMTABLE_TYPE.to_string(), self.memtable_type.to_string()),
        ]
        .into_iter()
        .collect();
        self.compaction_strategy.fill_raw_map(&mut m);

        m
    }

    /// Sanitize options silently.
    pub fn sanitize(&mut self) {
        let one_day_secs = BUCKET_DURATION_1D.as_secs();

        if let Some(segment_duration) = self.segment_duration {
            let mut segment_duration_secs = segment_duration.as_secs();
            if segment_duration_secs == 0 {
                segment_duration_secs = DEFAULT_SEGMENT_DURATION.as_secs()
            };
            self.segment_duration = Some(ReadableDuration::secs(segment_duration_secs));
        }

        let ttl_secs = self.ttl.as_secs();
        // Ttl must align to day.
        let ttl_secs = ttl_secs / one_day_secs * one_day_secs;
        self.ttl = ReadableDuration::secs(ttl_secs);

        if self.arena_block_size < MIN_ARENA_BLOCK_SIZE {
            self.arena_block_size = MIN_ARENA_BLOCK_SIZE;
        }

        if self.arena_block_size > MAX_ARENA_BLOCK_SIZE {
            self.arena_block_size = MAX_ARENA_BLOCK_SIZE;
        }

        if self.num_rows_per_row_group < MIN_NUM_ROWS_PER_ROW_GROUP {
            self.num_rows_per_row_group = MIN_NUM_ROWS_PER_ROW_GROUP;
        }

        if self.num_rows_per_row_group > MAX_NUM_ROWS_PER_ROW_GROUP {
            self.num_rows_per_row_group = MAX_NUM_ROWS_PER_ROW_GROUP;
        }
    }

    pub fn need_dedup(&self) -> bool {
        match self.update_mode {
            UpdateMode::Overwrite => true,
            UpdateMode::Append => false,
        }
    }

    pub fn is_expired(&self, timestamp: Timestamp) -> bool {
        self.enable_ttl && timestamp.is_expired(Timestamp::expire_time(self.ttl.0))
    }
}

impl From<SizeTieredCompactionOptions> for manifest_pb::CompactionOptions {
    fn from(opts: SizeTieredCompactionOptions) -> Self {
        manifest_pb::CompactionOptions {
            bucket_low: opts.bucket_low,
            bucket_high: opts.bucket_high,
            min_sstable_size: opts.min_sstable_size.0 as u32,
            min_threshold: opts.min_threshold as u32,
            max_threshold: opts.max_threshold as u32,
            // FIXME: Is it ok to use the default timestamp resolution here?
            timestamp_resolution: manifest_pb::TimeUnit::Nanoseconds as i32,
        }
    }
}

impl From<manifest_pb::CompactionOptions> for SizeTieredCompactionOptions {
    fn from(opts: manifest_pb::CompactionOptions) -> Self {
        Self {
            bucket_low: opts.bucket_low,
            bucket_high: opts.bucket_high,
            min_sstable_size: ReadableSize(opts.min_sstable_size as u64),
            min_threshold: opts.min_threshold as usize,
            max_threshold: opts.max_threshold as usize,
            max_input_sstable_size: compaction::get_max_input_sstable_size(),
        }
    }
}

impl From<TimeWindowCompactionOptions> for manifest_pb::CompactionOptions {
    fn from(v: TimeWindowCompactionOptions) -> Self {
        manifest_pb::CompactionOptions {
            bucket_low: v.size_tiered.bucket_low,
            bucket_high: v.size_tiered.bucket_high,
            min_sstable_size: v.size_tiered.min_sstable_size.0 as u32,
            min_threshold: v.size_tiered.min_threshold as u32,
            max_threshold: v.size_tiered.max_threshold as u32,
            timestamp_resolution: manifest_pb::TimeUnit::from(v.timestamp_resolution) as i32,
        }
    }
}

impl From<manifest_pb::CompactionOptions> for TimeWindowCompactionOptions {
    fn from(opts: manifest_pb::CompactionOptions) -> Self {
        let size_tiered: SizeTieredCompactionOptions = opts.clone().into();

        Self {
            size_tiered,
            timestamp_resolution: TimeUnit::from(opts.timestamp_resolution()),
        }
    }
}

impl From<TableOptions> for manifest_pb::TableOptions {
    fn from(opts: TableOptions) -> Self {
        let segment_duration = opts
            .segment_duration
            .map(|v| v.0.as_millis_u64())
            .unwrap_or(0);
        let sampling_segment_duration = opts.segment_duration.is_none();

        let (compaction_strategy, compaction_options) = match opts.compaction_strategy {
            CompactionStrategy::Default => (manifest_pb::CompactionStrategy::Default, None),
            CompactionStrategy::SizeTiered(v) => (
                manifest_pb::CompactionStrategy::SizeTiered,
                Some(manifest_pb::CompactionOptions::from(v)),
            ),
            CompactionStrategy::TimeWindow(v) => (
                manifest_pb::CompactionStrategy::TimeWindow,
                Some(manifest_pb::CompactionOptions::from(v)),
            ),
        };

        manifest_pb::TableOptions {
            segment_duration,
            enable_ttl: opts.enable_ttl,
            ttl: opts.ttl.0.as_millis_u64(),
            arena_block_size: opts.arena_block_size,
            num_rows_per_row_group: opts.num_rows_per_row_group as u64,
            compaction_strategy: compaction_strategy as i32,
            compaction_options,
            update_mode: manifest_pb::UpdateMode::from(opts.update_mode) as i32,
            write_buffer_size: opts.write_buffer_size,
            compression: manifest_pb::Compression::from(opts.compression) as i32,
            sampling_segment_duration,
            storage_format_hint: Some(manifest_pb::StorageFormatHint::from(
                opts.storage_format_hint,
            )),
            // TODO: persist `memtable_type` in PB.
        }
    }
}

impl From<UpdateMode> for manifest_pb::UpdateMode {
    fn from(v: UpdateMode) -> Self {
        match v {
            UpdateMode::Overwrite => manifest_pb::UpdateMode::Overwrite,
            UpdateMode::Append => manifest_pb::UpdateMode::Append,
        }
    }
}

impl From<manifest_pb::UpdateMode> for UpdateMode {
    fn from(v: manifest_pb::UpdateMode) -> Self {
        match v {
            manifest_pb::UpdateMode::Overwrite => UpdateMode::Overwrite,
            manifest_pb::UpdateMode::Append => UpdateMode::Append,
        }
    }
}

impl TryFrom<manifest_pb::TableOptions> for TableOptions {
    type Error = Error;

    fn try_from(opts: manifest_pb::TableOptions) -> Result<Self> {
        let compression = opts.compression();
        let update_mode = opts.update_mode();

        let compaction_strategy = match opts.compaction_strategy() {
            manifest_pb::CompactionStrategy::Default => CompactionStrategy::default(),
            manifest_pb::CompactionStrategy::SizeTiered => {
                let opts = opts
                    .compaction_options
                    .map(SizeTieredCompactionOptions::from)
                    .unwrap_or_default();
                CompactionStrategy::SizeTiered(opts)
            }
            manifest_pb::CompactionStrategy::TimeWindow => {
                let opts = opts
                    .compaction_options
                    .map(TimeWindowCompactionOptions::from)
                    .unwrap_or_default();
                CompactionStrategy::TimeWindow(opts)
            }
        };

        let segment_duration = if opts.sampling_segment_duration {
            None
        } else if opts.segment_duration == 0 {
            // If segment duration is still zero. If the data had been used by an elder
            // version release that not yet support sampling, the
            // `sampling_segment_duration` flag would be truncated after
            // manifest snapshot, but left segment duration zero.
            Some(DEFAULT_SEGMENT_DURATION.into())
        } else {
            Some(Duration::from_millis(opts.segment_duration).into())
        };

        let storage_format_hint = opts.storage_format_hint.context(MissingStorageFormatHint)?;
        let table_opts = Self {
            segment_duration,
            enable_ttl: opts.enable_ttl,
            ttl: Duration::from_millis(opts.ttl).into(),
            arena_block_size: opts.arena_block_size,
            compaction_strategy,
            num_rows_per_row_group: opts.num_rows_per_row_group as usize,
            update_mode: UpdateMode::from(update_mode),
            write_buffer_size: opts.write_buffer_size,
            compression: Compression::from(compression),
            storage_format_hint: StorageFormatHint::try_from(storage_format_hint)?,
            memtable_type: MemtableType::SkipList,
        };

        Ok(table_opts)
    }
}

impl Default for TableOptions {
    fn default() -> Self {
        Self {
            segment_duration: None,
            enable_ttl: true,
            ttl: DEFAULT_TTL.into(),
            arena_block_size: DEFAULT_ARENA_BLOCK_SIZE,
            compaction_strategy: CompactionStrategy::default(),
            num_rows_per_row_group: DEFAULT_NUM_ROW_PER_ROW_GROUP,
            update_mode: UpdateMode::Overwrite,
            write_buffer_size: DEFAULT_WRITE_BUFFER_SIZE,
            compression: Compression::Zstd,
            storage_format_hint: StorageFormatHint::default(),
            memtable_type: MemtableType::SkipList,
        }
    }
}

pub fn merge_table_options_for_create(
    options: &HashMap<String, String>,
    table_opts: &TableOptions,
) -> Result<TableOptions> {
    merge_table_options(options, table_opts, true)
}

pub fn merge_table_options_for_alter(
    options: &HashMap<String, String>,
    table_opts: &TableOptions,
) -> Result<TableOptions> {
    merge_table_options(options, table_opts, false)
}

/// The options will override the old options.
fn merge_table_options(
    options: &HashMap<String, String>,
    table_old_opts: &TableOptions,
    is_create: bool,
) -> Result<TableOptions> {
    let mut table_opts = table_old_opts.clone();
    if is_create {
        if let Some(v) = options.get(SEGMENT_DURATION) {
            if v.is_empty() {
                table_opts.segment_duration = None;
            } else {
                table_opts.segment_duration = Some(parse_duration(v).context(ParseDuration)?);
            }
        }
        if let Some(v) = options.get(UPDATE_MODE) {
            table_opts.update_mode = UpdateMode::parse_from(v)?;
        }
    }

    if let Some(v) = options.get(TTL) {
        table_opts.ttl = parse_duration(v).context(ParseDuration)?;
    }
    if let Some(v) = options.get(OPTION_KEY_ENABLE_TTL) {
        table_opts.enable_ttl = v.parse::<bool>().context(ParseBool)?;
    }
    if let Some(v) = options.get(ARENA_BLOCK_SIZE) {
        let size = parse_size(v)?;
        table_opts.arena_block_size = size.0 as u32;
    }
    if let Some(v) = options.get(WRITE_BUFFER_SIZE) {
        let size = parse_size(v)?;
        table_opts.write_buffer_size = size.0 as u32;
    }
    if let Some(v) = options.get(COMPACTION_STRATEGY) {
        table_opts.compaction_strategy =
            CompactionStrategy::parse_from(v, options).context(ParseStrategy { value: v })?;
    }
    if let Some(v) = options.get(NUM_ROWS_PER_ROW_GROUP) {
        table_opts.num_rows_per_row_group = v.parse().context(ParseInt)?;
    }
    if let Some(v) = options.get(COMPRESSION) {
        table_opts.compression = Compression::parse_from(v)?;
    }
    if let Some(v) = options.get(STORAGE_FORMAT) {
        table_opts.storage_format_hint = v.as_str().try_into()?;
    }
    if let Some(v) = options.get(MEMTABLE_TYPE) {
        table_opts.memtable_type = MemtableType::parse_from(v);
    }
    Ok(table_opts)
}

fn parse_size(v: &str) -> Result<ReadableSize> {
    v.parse::<ReadableSize>().map_err(|err| Error::ParseSize {
        err,
        backtrace: Backtrace::generate(),
    })
}<|MERGE_RESOLUTION|>--- conflicted
+++ resolved
@@ -1,6 +1,3 @@
-<<<<<<< HEAD
-// Copyright 2022-2023 CeresDB Project Authors. Licensed under Apache-2.0.
-=======
 // Copyright 2023 The CeresDB Authors
 //
 // Licensed under the Apache License, Version 2.0 (the "License");
@@ -14,7 +11,6 @@
 // WITHOUT WARRANTIES OR CONDITIONS OF ANY KIND, either express or implied.
 // See the License for the specific language governing permissions and
 // limitations under the License.
->>>>>>> b59e07e5
 
 //! Constants for table options.
 
@@ -40,21 +36,6 @@
     memtable::MemtableType,
 };
 
-<<<<<<< HEAD
-pub const SEGMENT_DURATION: &str = "segment_duration";
-pub const ENABLE_TTL: &str = OPTION_KEY_ENABLE_TTL;
-pub const TTL: &str = "ttl";
-pub const ARENA_BLOCK_SIZE: &str = "arena_block_size";
-pub const WRITE_BUFFER_SIZE: &str = "write_buffer_size";
-pub const COMPACTION_STRATEGY: &str = "compaction_strategy";
-pub const NUM_ROWS_PER_ROW_GROUP: &str = "num_rows_per_row_group";
-pub const UPDATE_MODE: &str = "update_mode";
-pub const COMPRESSION: &str = "compression";
-pub const STORAGE_FORMAT: &str = "storage_format";
-pub const MEMTABLE_TYPE: &str = "memtable_type";
-
-=======
->>>>>>> b59e07e5
 const UPDATE_MODE_OVERWRITE: &str = "OVERWRITE";
 const UPDATE_MODE_APPEND: &str = "APPEND";
 const COMPRESSION_UNCOMPRESSED: &str = "UNCOMPRESSED";
