--- conflicted
+++ resolved
@@ -87,7 +87,9 @@
 	# ensure the target directory not to exceed 40GB
 	python3 ./scripts/clean-large-folder.py ./target 42949672960
 
-<<<<<<< HEAD
+tsbs: build
+	cd $(DIR); sh scripts/run-tsbs.sh
+
 # install dev dependencies
 ifeq ($(shell uname), Darwin)
 dev-setup:
@@ -112,8 +114,4 @@
 dev-setup:
 	echo "Error: Unsupported OS. Exiting..."
 	exit 1
-endif
-=======
-tsbs: build
-	cd $(DIR); sh scripts/run-tsbs.sh
->>>>>>> 2681ec62
+endif