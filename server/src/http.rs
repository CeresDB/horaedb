// Copyright 2023 The HoraeDB Authors
//
// Licensed under the Apache License, Version 2.0 (the "License");
// you may not use this file except in compliance with the License.
// You may obtain a copy of the License at
//
//     http://www.apache.org/licenses/LICENSE-2.0
//
// Unless required by applicable law or agreed to in writing, software
// distributed under the License is distributed on an "AS IS" BASIS,
// WITHOUT WARRANTIES OR CONDITIONS OF ANY KIND, either express or implied.
// See the License for the specific language governing permissions and
// limitations under the License.

//! Http service

use std::{
    collections::HashMap,
    convert::Infallible,
    error::Error as StdError,
    io::Read,
    net::IpAddr,
    sync::{atomic::Ordering, Arc},
    time::Duration,
};

use bytes_ext::Bytes;
use cluster::ClusterRef;
use datafusion::parquet::data_type::AsBytes;
use flate2::read::GzDecoder;
use generic_error::{BoxError, GenericError};
use logger::{error, info, RuntimeLevel};
use macros::define_result;
use profile::Profiler;
use prom_remote_api::web;
use proxy::{
    context::RequestContext,
    handlers::{self},
    http::sql::{convert_output, Request},
    influxdb::types::{InfluxqlParams, InfluxqlRequest, WriteParams, WriteRequest},
    instance::InstanceRef,
    opentsdb::types::{PutParams, PutRequest},
    Proxy,
};
use router::endpoint::Endpoint;
use runtime::{PriorityRuntime, Runtime};
use serde::Serialize;
use snafu::{Backtrace, OptionExt, ResultExt, Snafu};
use table_engine::{engine::EngineRuntimes, table::FlushRequest};
use tokio::sync::oneshot::{self, Receiver, Sender};
use wal::manager::OpenedWals;
use warp::{
    header,
    http::StatusCode,
    reject,
    reply::{self, Reply},
    Filter, Rejection,
};

use crate::{
    consts::{self, CONTENT_ENCODING_HEADER, GZIP_ENCODING},
    error_util,
    metrics::{self, HTTP_HANDLER_DURATION_HISTOGRAM_VEC},
};

#[derive(Debug, Snafu)]
pub enum Error {
    #[snafu(display("Failed to create request context, err:{}", source))]
    CreateContext { source: proxy::context::Error },

    #[snafu(display("Failed to handle request, err:{}", source))]
    HandleRequest { source: GenericError },

    #[snafu(display("Failed to handle update log level, err:{}", msg))]
    HandleUpdateLogLevel { msg: String },

    #[snafu(display("Missing engine runtimes to build service.\nBacktrace:\n{}", backtrace))]
    MissingEngineRuntimes { backtrace: Backtrace },

    #[snafu(display("Missing log runtime to build service.\nBacktrace:\n{}", backtrace))]
    MissingLogRuntime { backtrace: Backtrace },

    #[snafu(display("Missing instance to build service.\nBacktrace:\n{}", backtrace))]
    MissingInstance { backtrace: Backtrace },

    #[snafu(display("Missing schema config provider.\nBacktrace:\n{}", backtrace))]
    MissingSchemaConfigProvider { backtrace: Backtrace },

    #[snafu(display("Missing proxy.\nBacktrace:\n{}", backtrace))]
    MissingProxy { backtrace: Backtrace },

    #[snafu(display(
        "Fail to do heap profiling, err:{}.\nBacktrace:\n{}",
        source,
        backtrace
    ))]
    ProfileHeap {
        source: profile::Error,
        backtrace: Backtrace,
    },

    #[snafu(display("Fail to do cpu profiling, err:{}.\nBacktrace:\n{}", source, backtrace))]
    ProfileCPU {
        source: profile::Error,
        backtrace: Backtrace,
    },

    #[snafu(display("Fail to join async task, err:{}.", source))]
    JoinAsyncTask { source: runtime::Error },

    #[snafu(display(
        "Failed to parse ip addr, ip:{}, err:{}.\nBacktrace:\n{}",
        ip,
        source,
        backtrace
    ))]
    ParseIpAddr {
        ip: String,
        source: std::net::AddrParseError,
        backtrace: Backtrace,
    },

    #[snafu(display("Internal err:{}.", source))]
    Internal {
        source: Box<dyn StdError + Send + Sync>,
    },

    #[snafu(display("Fail to decompress gzip body, err:{}.", source))]
    UnGzip { source: std::io::Error },

    #[snafu(display("Unsupported content encoding type, value:{}.", encoding_type))]
    UnspportedContentEncodingType { encoding_type: String },

    #[snafu(display("Server already started.\nBacktrace:\n{}", backtrace))]
    AlreadyStarted { backtrace: Backtrace },

    #[snafu(display("Missing router.\nBacktrace:\n{}", backtrace))]
    MissingRouter { backtrace: Backtrace },

    #[snafu(display("Missing wal.\nBacktrace:\n{}", backtrace))]
    MissingWal { backtrace: Backtrace },

    #[snafu(display("{msg}"))]
    QueryMaybeExceedTTL { msg: String },

    #[snafu(display("Querying shards is only supported in cluster mode"))]
    QueryShards {},
}

define_result!(Error);

impl reject::Reject for Error {}

enum ContentEncodingType {
    Gzip,
}

impl TryFrom<&str> for ContentEncodingType {
    type Error = Error;

    fn try_from(value: &str) -> Result<Self> {
        match value {
            GZIP_ENCODING => Ok(ContentEncodingType::Gzip),
            _ => Err(Error::UnspportedContentEncodingType {
                encoding_type: value.to_string(),
            }),
        }
    }
}

/// Http service
///
/// Endpoints beginning with /debug are for internal use, and may subject to
/// breaking changes.
pub struct Service {
    // In cluster mode, cluster is valid, while in stand-alone mode, cluster is None
    cluster: Option<ClusterRef>,
    proxy: Arc<Proxy>,
    engine_runtimes: Arc<EngineRuntimes>,
    log_runtime: Arc<RuntimeLevel>,
    profiler: Arc<Profiler>,
    tx: Sender<()>,
    rx: Option<Receiver<()>>,
    config: HttpConfig,
    config_content: String,
    opened_wals: OpenedWals,
}

impl Service {
    pub async fn start(&mut self) -> Result<()> {
        let ip_addr: IpAddr = self
            .config
            .endpoint
            .addr
            .parse()
            .with_context(|| ParseIpAddr {
                ip: self.config.endpoint.addr.to_string(),
            })?;
        let rx = self.rx.take().context(AlreadyStarted)?;

        info!(
            "HTTP server tries to listen on {}",
            &self.config.endpoint.to_string()
        );

        // Register filters to warp and rejection handler
        let routes = self.routes().recover(handle_rejection);
        let (_addr, server) = warp::serve(routes).bind_with_graceful_shutdown(
            (ip_addr, self.config.endpoint.port),
            async {
                rx.await.ok();
            },
        );

        self.engine_runtimes.default_runtime.spawn(server);

        Ok(())
    }

    pub fn stop(self) {
        if let Err(e) = self.tx.send(()) {
            error!("Failed to send http service stop message, err:{:?}", e);
        }
    }
}

impl Service {
    fn routes(
        &self,
    ) -> impl Filter<Extract = (impl warp::Reply,), Error = warp::Rejection> + Clone {
        self.home()
            // public APIs
            .or(self.metrics())
            .or(self.sql())
            .or(self.influxdb_api())
            .or(self.opentsdb_api())
            .or(self.prom_api())
            .or(self.route())
            // admin APIs
            .or(self.admin_block())
            // debug APIs
            .or(self.flush_memtable())
            .or(self.update_log_level())
            .or(self.profile_cpu())
            .or(self.profile_heap())
            .or(self.server_config())
            .or(self.shards())
            .or(self.wal_stats())
            .or(self.query_push_down())
            .or(self.slow_threshold())
            .with(warp::log("http_requests"))
            .with(warp::log::custom(|info| {
                let path = info.path();
                // Don't record /debug API
                if path.starts_with("/debug") {
                    return;
                }

                HTTP_HANDLER_DURATION_HISTOGRAM_VEC
                    .with_label_values(&[path, info.status().as_str()])
                    .observe(info.elapsed().as_secs_f64())
            }))
    }

    /// Expose `/prom/v1/read` and `/prom/v1/write` to serve Prometheus remote
    /// storage request
    fn prom_api(
        &self,
    ) -> impl Filter<Extract = (impl warp::Reply,), Error = warp::Rejection> + Clone {
        let write_api = warp::path!("write")
            .and(web::warp::with_remote_storage(self.proxy.clone()))
            .and(self.with_context())
            .and(web::warp::protobuf_body())
            .and_then(web::warp::write);
        let query_api = warp::path!("read")
            .and(web::warp::with_remote_storage(self.proxy.clone()))
            .and(self.with_context())
            .and(web::warp::protobuf_body())
            .and_then(web::warp::read);

        warp::path!("prom" / "v1" / ..)
            .and(warp::post())
            .and(warp::body::content_length_limit(self.config.max_body_size))
            .and(write_api.or(query_api))
    }

    // GET /
    fn home(&self) -> impl Filter<Extract = (impl warp::Reply,), Error = warp::Rejection> + Clone {
        warp::path::end().and(warp::get()).map(|| {
            let mut resp = HashMap::new();
            resp.insert("status", "ok");
            reply::json(&resp)
        })
    }

    // POST /sql
    fn sql(&self) -> impl Filter<Extract = (impl warp::Reply,), Error = warp::Rejection> + Clone {
        // accept json or plain text
        let extract_request = warp::body::json()
            .or(warp::body::bytes().map(|v: Bytes| Request {
                query: String::from_utf8_lossy(&v).to_string(),
            }))
            .unify();

        warp::path!("sql")
            .and(warp::post())
            .and(warp::body::content_length_limit(self.config.max_body_size))
            .and(extract_request)
            .and(self.with_context())
            .and(self.with_proxy())
            .and(self.with_read_runtime())
            .and_then(
<<<<<<< HEAD
                |req, ctx, proxy: Arc<Proxy>, runtime: PriorityRuntime| async move {
=======
                |req, mut ctx: RequestContext, proxy: Arc<Proxy>, runtime: RuntimeRef| async move {
                    // We don't timeout http api since it's mainly used for debugging.
                    ctx.timeout = None;

>>>>>>> bb4db609
                    let result = runtime
                        .spawn(async move {
                            proxy
                                .handle_http_sql_query(&ctx, req)
                                .await
                                .map(convert_output)
                        })
                        .await
                        .box_err()
                        .context(HandleRequest);
                    match result {
                        Ok(Ok(res)) => Ok(reply::json(&res)),
                        Ok(Err(e)) => {
                            if let proxy::error::Error::QueryMaybeExceedTTL { msg } = e {
                                return Err(reject::custom(Error::QueryMaybeExceedTTL { msg }));
                            }
                            Err(reject::custom(Error::Internal {
                                source: Box::new(e),
                            }))
                        }
                        Err(e) => Err(reject::custom(e)),
                    }
                },
            )
    }

    // GET /route
    fn route(&self) -> impl Filter<Extract = (impl warp::Reply,), Error = warp::Rejection> + Clone {
        warp::path!("route" / String)
            .and(warp::get())
            .and(self.with_context())
            .and(self.with_proxy())
            .and_then(|table: String, ctx, proxy: Arc<Proxy>| async move {
                let result = proxy
                    .handle_http_route(&ctx, table)
                    .await
                    .box_err()
                    .context(HandleRequest);
                match result {
                    Ok(res) => Ok(reply::json(&res)),
                    Err(e) => Err(reject::custom(e)),
                }
            })
    }

    /// for write api:
    ///     POST `/influxdb/v1/write`
    ///
    /// for query api:
    ///     POST/GET `/influxdb/v1/query`
    ///
    /// It's derived from the influxdb 1.x query api described doc of 1.8:
    ///     https://docs.influxdata.com/influxdb/v1.8/tools/api/#query-http-endpoint
    fn influxdb_api(
        &self,
    ) -> impl Filter<Extract = (impl warp::Reply,), Error = warp::Rejection> + Clone {
        let body_limit = warp::body::content_length_limit(self.config.max_body_size);

        let write_api = warp::path!("write")
            .and(warp::post())
            .and(body_limit)
            .and(self.with_context())
            .and(warp::query::<WriteParams>())
            .and(warp::body::bytes())
            .and(self.with_proxy())
            .and_then(|ctx, params, lines, proxy: Arc<Proxy>| async move {
                let request = WriteRequest::new(lines, params);
                let result = proxy.handle_influxdb_write(ctx, request).await;
                match result {
                    Ok(res) => Ok(reply::json(&res)),
                    Err(e) => Err(reject::custom(e)),
                }
            });

        // Query support both get and post method, so we can't add `body_limit` here.
        // Otherwise it will throw `Rejection(LengthRequired)`
        // TODO: support body limit for POST request
        let query_api = warp::path!("query")
            .and(warp::method())
            .and(self.with_context())
            .and(warp::query::<InfluxqlParams>())
            .and(warp::body::form::<HashMap<String, String>>())
            .and(self.with_proxy())
            .and_then(|method, ctx, params, body, proxy: Arc<Proxy>| async move {
                let request =
                    InfluxqlRequest::try_new(method, body, params).map_err(reject::custom)?;
                let result = proxy
                    .handle_influxdb_query(ctx, request)
                    .await
                    .box_err()
                    .context(HandleRequest);
                match result {
                    Ok(res) => Ok(reply::json(&res)),
                    Err(e) => Err(reject::custom(e)),
                }
            });

        warp::path!("influxdb" / "v1" / ..).and(write_api.or(query_api))
    }

    // POST /opentsdb/api/put
    fn opentsdb_api(
        &self,
    ) -> impl Filter<Extract = (impl warp::Reply,), Error = warp::Rejection> + Clone {
        let body_limit = warp::body::content_length_limit(self.config.max_body_size);

        let put_api = warp::path!("put")
            .and(warp::post())
            .and(body_limit)
            .and(self.with_context())
            .and(warp::query::<PutParams>())
            .and(warp::body::bytes())
            .and(self.with_proxy())
            .and(header::optional::<String>(CONTENT_ENCODING_HEADER))
            .and_then(|ctx, params, points: Bytes, proxy: Arc<Proxy>, encoding: Option<String>| async move {
                let points = match encoding {
                    Some(encoding) => {
                        let encode_type = ContentEncodingType::try_from(encoding.as_str())?;
                        match encode_type {
                            ContentEncodingType::Gzip => {
                                let bytes = points.as_bytes();
                                let mut decoder = GzDecoder::new(bytes);
                                let mut decompressed_data = Vec::with_capacity(bytes.len()* 2);
                                decoder.read_to_end(&mut decompressed_data).context(UnGzip)?;
                                decompressed_data.into()
                            },
                        }
                    },
                    None => points,
                };
                let request = PutRequest::new(points, params);
                let result = proxy.handle_opentsdb_put(ctx, request).await;
                match result {
                    Ok(_res) => Ok(reply::with_status(warp::reply(), StatusCode::NO_CONTENT)),
                    Err(e) => Err(reject::custom(e)),
                }
            });

        warp::path!("opentsdb" / "api" / ..).and(put_api)
    }

    // POST /debug/flush_memtable
    fn flush_memtable(
        &self,
    ) -> impl Filter<Extract = (impl warp::Reply,), Error = warp::Rejection> + Clone {
        warp::path!("debug" / "flush_memtable")
            .and(warp::post())
            .and(self.with_instance())
            .and_then(|instance: InstanceRef| async move {
                let get_all_tables = || {
                    let mut tables = Vec::new();
                    for catalog in instance
                        .catalog_manager
                        .all_catalogs()
                        .box_err()
                        .context(Internal)?
                    {
                        for schema in catalog.all_schemas().box_err().context(Internal)? {
                            for table in schema.all_tables().box_err().context(Internal)? {
                                tables.push(table);
                            }
                        }
                    }
                    Result::Ok(tables)
                };
                match get_all_tables() {
                    Ok(tables) => {
                        let mut failed_tables = Vec::new();
                        let mut success_tables = Vec::new();

                        for table in tables {
                            let table_name = table.name().to_string();
                            if let Err(e) = table.flush(FlushRequest::default()).await {
                                error!("flush {} failed, err:{}", &table_name, e);
                                failed_tables.push(table_name);
                            } else {
                                success_tables.push(table_name);
                            }
                        }
                        let mut result = HashMap::new();
                        result.insert("success", success_tables);
                        result.insert("failed", failed_tables);
                        Ok(reply::json(&result))
                    }
                    Err(e) => Err(reject::custom(e)),
                }
            })
    }

    // GET /metrics
    fn metrics(
        &self,
    ) -> impl Filter<Extract = (impl warp::Reply,), Error = warp::Rejection> + Clone {
        warp::path!("metrics").and(warp::get()).map(metrics::dump)
    }

    // GET /debug/profile/cpu/{seconds}
    fn profile_cpu(
        &self,
    ) -> impl Filter<Extract = (impl warp::Reply,), Error = warp::Rejection> + Clone {
        warp::path!("debug" / "profile" / "cpu" / ..)
            .and(warp::path::param::<u64>())
            .and(warp::get())
            .and(self.with_profiler())
            .and(self.with_runtime())
            .and_then(
                |duration_sec: u64, profiler: Arc<Profiler>, runtime: Arc<Runtime>| async move {
                    let handle = runtime.spawn_blocking(move || -> Result<()> {
                        profiler.dump_cpu_prof(duration_sec).context(ProfileCPU)
                    });
                    let result = handle.await.context(JoinAsyncTask);
                    match result {
                        Ok(_) => Ok("ok"),
                        Err(e) => Err(reject::custom(e)),
                    }
                },
            )
    }

    // GET /debug/profile/heap/{seconds}
    fn profile_heap(
        &self,
    ) -> impl Filter<Extract = (impl warp::Reply,), Error = warp::Rejection> + Clone {
        warp::path!("debug" / "profile" / "heap" / ..)
            .and(warp::path::param::<u64>())
            .and(warp::get())
            .and(self.with_profiler())
            .and(self.with_runtime())
            .and_then(
                |duration_sec: u64, profiler: Arc<Profiler>, runtime: Arc<Runtime>| async move {
                    let handle = runtime.spawn_blocking(move || {
                        profiler.dump_heap_prof(duration_sec).context(ProfileHeap)
                    });
                    let result = handle.await.context(JoinAsyncTask);
                    match result {
                        Ok(Ok(prof_data)) => Ok(prof_data.into_response()),
                        Ok(Err(e)) => Err(reject::custom(e)),
                        Err(e) => Err(reject::custom(e)),
                    }
                },
            )
    }

    // GET /debug/config
    fn server_config(
        &self,
    ) -> impl Filter<Extract = (impl warp::Reply,), Error = warp::Rejection> + Clone {
        let server_config_content = self.config_content.clone();
        warp::path!("debug" / "config")
            .and(warp::get())
            .map(move || server_config_content.clone())
    }

    // GET /debug/shards
    fn shards(
        &self,
    ) -> impl Filter<Extract = (impl warp::Reply,), Error = warp::Rejection> + Clone {
        warp::path!("debug" / "shards")
            .and(warp::get())
            .and(self.with_cluster())
            .and_then(|cluster: Option<ClusterRef>| async move {
                let cluster = match cluster {
                    Some(cluster) => cluster,
                    None => return Err(reject::custom(Error::QueryShards {})),
                };
                let shard_infos = cluster.list_shards();
                Ok(reply::json(&shard_infos))
            })
    }

    // GET /debug/stats
    fn wal_stats(
        &self,
    ) -> impl Filter<Extract = (impl warp::Reply,), Error = warp::Rejection> + Clone {
        warp::path!("debug" / "wal_stats")
            .and(warp::get())
            .and(self.with_opened_wals())
            .and_then(|wals: OpenedWals| async move {
                let wal_stats = wals
                    .data_wal
                    .get_statistics()
                    .await
                    .unwrap_or_else(|| "Unknown".to_string());

                let manifest_wal_stats = wals
                    .manifest_wal
                    .get_statistics()
                    .await
                    .unwrap_or_else(|| "Unknown".to_string());

                let stats = format!(
                    "[Data wal stats]:\n{wal_stats}
                \n\n------------------------------------------------------\n\n
                [Manifest wal stats]:\n{manifest_wal_stats}"
                );

                std::result::Result::<_, Rejection>::Ok(stats.into_response())
            })
    }

    // PUT /debug/log_level/{level}
    fn update_log_level(
        &self,
    ) -> impl Filter<Extract = (impl warp::Reply,), Error = warp::Rejection> + Clone {
        warp::path!("debug" / "log_level" / String)
            .and(warp::put())
            .and(self.with_log_runtime())
            .and_then(
                |log_level: String, log_runtime: Arc<RuntimeLevel>| async move {
                    let result = log_runtime
                        .set_level_by_str(log_level.as_str())
                        .map_err(|e| Error::HandleUpdateLogLevel { msg: e });
                    match result {
                        Ok(()) => Ok(reply::json(&log_level)),
                        Err(e) => Err(reject::custom(e)),
                    }
                },
            )
    }

    // POST /admin/block
    fn admin_block(
        &self,
    ) -> impl Filter<Extract = (impl warp::Reply,), Error = warp::Rejection> + Clone {
        warp::path!("admin" / "block")
            .and(warp::post())
            .and(warp::body::json())
            .and(self.with_context())
            .and(self.with_instance())
            .and_then(|req, ctx, instance| async {
                let result = handlers::admin::handle_block(ctx, instance, req)
                    .await
                    .box_err()
                    .context(HandleRequest);

                match result {
                    Ok(res) => Ok(reply::json(&res)),
                    Err(e) => Err(reject::custom(e)),
                }
            })
    }

    // POST /debug/query_push_down/{true/false}
    fn query_push_down(
        &self,
    ) -> impl Filter<Extract = (impl warp::Reply,), Error = warp::Rejection> + Clone {
        warp::path!("debug" / "query_push_down" / ..)
            .and(warp::path::param::<bool>())
            .and(warp::post())
            .and(self.with_proxy())
            .and_then(|enable: bool, proxy: Arc<Proxy>| async move {
                proxy
                    .instance()
                    .dyn_config
                    .fronted
                    .enable_dist_query_push_down
                    .store(enable, Ordering::Relaxed);
                std::result::Result::<_, Rejection>::Ok(format!("{enable}").into_response())
            })
    }

    // PUT /debug/slow_threshold/{seconds}
    fn slow_threshold(
        &self,
    ) -> impl Filter<Extract = (impl warp::Reply,), Error = warp::Rejection> + Clone {
        warp::path!("debug" / "slow_threshold" / ..)
            .and(warp::path::param::<u64>())
            .and(warp::put())
            .and(self.with_proxy())
            .and_then(|slow_threshold_secs: u64, proxy: Arc<Proxy>| async move {
                proxy
                    .instance()
                    .dyn_config
                    .slow_threshold
                    .store(slow_threshold_secs, Ordering::Relaxed);
                std::result::Result::<_, Rejection>::Ok(
                    format!("current_slow_threshold:{slow_threshold_secs}s").into_response(),
                )
            })
    }

    fn with_context(
        &self,
    ) -> impl Filter<Extract = (RequestContext,), Error = warp::Rejection> + Clone {
        let default_catalog = self
            .proxy
            .instance()
            .catalog_manager
            .default_catalog_name()
            .to_string();
        let default_schema = self
            .proxy
            .instance()
            .catalog_manager
            .default_schema_name()
            .to_string();
        let timeout = self.config.timeout;

        header::optional::<String>(consts::CATALOG_HEADER)
            .and(header::optional::<String>(consts::SCHEMA_HEADER))
            .and(header::optional::<String>(consts::TENANT_HEADER))
            .and_then(
                move |catalog: Option<_>, schema: Option<_>, _tenant: Option<_>| {
                    // Clone the captured variables
                    let default_catalog = default_catalog.clone();
                    let schema = schema.unwrap_or_else(|| default_schema.clone());
                    async move {
                        RequestContext::builder()
                            .catalog(catalog.unwrap_or(default_catalog))
                            .schema(schema)
                            .timeout(timeout)
                            .build()
                            .context(CreateContext)
                            .map_err(reject::custom)
                    }
                },
            )
    }

    fn with_profiler(&self) -> impl Filter<Extract = (Arc<Profiler>,), Error = Infallible> + Clone {
        let profiler = self.profiler.clone();
        warp::any().map(move || profiler.clone())
    }

    fn with_proxy(&self) -> impl Filter<Extract = (Arc<Proxy>,), Error = Infallible> + Clone {
        let proxy = self.proxy.clone();
        warp::any().map(move || proxy.clone())
    }

    fn with_cluster(
        &self,
    ) -> impl Filter<Extract = (Option<ClusterRef>,), Error = Infallible> + Clone {
        let cluster = self.cluster.clone();
        warp::any().map(move || cluster.clone())
    }

    fn with_runtime(&self) -> impl Filter<Extract = (Arc<Runtime>,), Error = Infallible> + Clone {
        let runtime = self.engine_runtimes.default_runtime.clone();
        warp::any().map(move || runtime.clone())
    }

    fn with_instance(&self) -> impl Filter<Extract = (InstanceRef,), Error = Infallible> + Clone {
        let instance = self.proxy.instance();
        warp::any().map(move || instance.clone())
    }

    fn with_log_runtime(
        &self,
    ) -> impl Filter<Extract = (Arc<RuntimeLevel>,), Error = Infallible> + Clone {
        let log_runtime = self.log_runtime.clone();
        warp::any().map(move || log_runtime.clone())
    }

    fn with_opened_wals(&self) -> impl Filter<Extract = (OpenedWals,), Error = Infallible> + Clone {
        let wals = self.opened_wals.clone();
        warp::any().map(move || wals.clone())
    }

    fn with_read_runtime(
        &self,
    ) -> impl Filter<Extract = (PriorityRuntime,), Error = Infallible> + Clone {
        let runtime = self.engine_runtimes.read_runtime.clone();
        warp::any().map(move || runtime.clone())
    }
}

/// Service builder
pub struct Builder {
    config: HttpConfig,
    engine_runtimes: Option<Arc<EngineRuntimes>>,
    log_runtime: Option<Arc<RuntimeLevel>>,
    config_content: Option<String>,
    cluster: Option<ClusterRef>,
    proxy: Option<Arc<Proxy>>,
    opened_wals: Option<OpenedWals>,
}

impl Builder {
    pub fn new(config: HttpConfig) -> Self {
        Self {
            config,
            engine_runtimes: None,
            log_runtime: None,
            config_content: None,
            cluster: None,
            proxy: None,
            opened_wals: None,
        }
    }

    pub fn engine_runtimes(mut self, engine_runtimes: Arc<EngineRuntimes>) -> Self {
        self.engine_runtimes = Some(engine_runtimes);
        self
    }

    pub fn log_runtime(mut self, log_runtime: Arc<RuntimeLevel>) -> Self {
        self.log_runtime = Some(log_runtime);
        self
    }

    pub fn config_content(mut self, content: String) -> Self {
        self.config_content = Some(content);
        self
    }

    pub fn cluster(mut self, cluster: Option<ClusterRef>) -> Self {
        self.cluster = cluster;
        self
    }

    pub fn proxy(mut self, proxy: Arc<Proxy>) -> Self {
        self.proxy = Some(proxy);
        self
    }

    pub fn opened_wals(mut self, opened_wals: OpenedWals) -> Self {
        self.opened_wals = Some(opened_wals);
        self
    }
}

impl Builder {
    /// Build and start the service
    pub fn build(self) -> Result<Service> {
        let engine_runtimes = self.engine_runtimes.context(MissingEngineRuntimes)?;
        let log_runtime = self.log_runtime.context(MissingLogRuntime)?;
        let config_content = self.config_content.context(MissingInstance)?;
        let proxy = self.proxy.context(MissingProxy)?;
        let cluster = self.cluster;
        let opened_wals = self.opened_wals.context(MissingWal)?;

        let (tx, rx) = oneshot::channel();

        let service = Service {
            cluster,
            proxy,
            engine_runtimes,
            log_runtime,
            profiler: Arc::new(Profiler::default()),
            tx,
            rx: Some(rx),
            config: self.config,
            config_content,
            opened_wals,
        };

        Ok(service)
    }
}

/// Http service config
#[derive(Debug, Clone)]
pub struct HttpConfig {
    pub endpoint: Endpoint,
    pub max_body_size: u64,
    pub timeout: Option<Duration>,
}

#[derive(Debug, Serialize)]
struct ErrorResponse {
    code: u16,
    message: String,
}

fn error_to_status_code(err: &Error) -> StatusCode {
    match err {
        Error::UnGzip { .. }
        | Error::UnspportedContentEncodingType { .. }
        | Error::CreateContext { .. } => StatusCode::BAD_REQUEST,
        // TODO(yingwen): Map handle request error to more accurate status code
        Error::HandleRequest { .. }
        | Error::MissingEngineRuntimes { .. }
        | Error::MissingLogRuntime { .. }
        | Error::MissingInstance { .. }
        | Error::MissingSchemaConfigProvider { .. }
        | Error::MissingProxy { .. }
        | Error::ParseIpAddr { .. }
        | Error::ProfileHeap { .. }
        | Error::ProfileCPU { .. }
        | Error::Internal { .. }
        | Error::JoinAsyncTask { .. }
        | Error::AlreadyStarted { .. }
        | Error::MissingRouter { .. }
        | Error::MissingWal { .. }
        | Error::QueryShards { .. } => StatusCode::BAD_REQUEST,
        Error::HandleUpdateLogLevel { .. } => StatusCode::INTERNAL_SERVER_ERROR,
        Error::QueryMaybeExceedTTL { .. } => StatusCode::OK,
    }
}

async fn handle_rejection(
    rejection: warp::Rejection,
) -> std::result::Result<(impl warp::Reply,), Infallible> {
    let code;
    let message;

    if rejection.is_not_found() {
        code = StatusCode::NOT_FOUND;
        message = String::from("NOT_FOUND");
    } else if let Some(err) = rejection.find() {
        code = error_to_status_code(err);
        let err_string = err.to_string();
        message = error_util::remove_backtrace_from_err(&err_string).to_string();
    } else {
        code = StatusCode::INTERNAL_SERVER_ERROR;
        message = error_util::remove_backtrace_from_err(&format!("UNKNOWN_ERROR: {rejection:?}"))
            .to_string();
    }

    if code.as_u16() >= 500 {
        error!("HTTP handle error: {:?}", rejection);
    }
    let json = reply::json(&ErrorResponse {
        code: code.as_u16(),
        message,
    });

    Ok((reply::with_status(json, code),))
}<|MERGE_RESOLUTION|>--- conflicted
+++ resolved
@@ -310,14 +310,10 @@
             .and(self.with_proxy())
             .and(self.with_read_runtime())
             .and_then(
-<<<<<<< HEAD
-                |req, ctx, proxy: Arc<Proxy>, runtime: PriorityRuntime| async move {
-=======
-                |req, mut ctx: RequestContext, proxy: Arc<Proxy>, runtime: RuntimeRef| async move {
+                |req, mut ctx: RequestContext, proxy: Arc<Proxy>, runtime: PriorityRuntime| async move {
                     // We don't timeout http api since it's mainly used for debugging.
                     ctx.timeout = None;
 
->>>>>>> bb4db609
                     let result = runtime
                         .spawn(async move {
                             proxy
