--- conflicted
+++ resolved
@@ -29,13 +29,8 @@
 #[derive(Clone, Copy, Deserialize, Debug, PartialEq, Eq, Hash, Serialize, PartialOrd, Ord)]
 pub enum BlockRule {
     QueryWithoutPredicate,
-<<<<<<< HEAD
-    BlockAllQuery,
-    BlockAllInsert,
-=======
     AnyQuery,
     AnyInsert,
->>>>>>> 32bd51ec
 }
 
 #[derive(Default, Clone, Deserialize, Debug, Serialize)]
@@ -50,13 +45,8 @@
     fn should_limit(&self, plan: &Plan) -> bool {
         match self {
             BlockRule::QueryWithoutPredicate => self.is_query_without_predicate(plan),
-<<<<<<< HEAD
-            BlockRule::BlockAllQuery => matches!(plan, Plan::Query(_)),
-            BlockRule::BlockAllInsert => matches!(plan, Plan::Insert(_)),
-=======
             BlockRule::AnyQuery => matches!(plan, Plan::Query(_)),
             BlockRule::AnyInsert => matches!(plan, Plan::Insert(_)),
->>>>>>> 32bd51ec
         }
     }
 
@@ -285,20 +275,12 @@
         let insert_plan = sql_to_plan(&mock, insert);
         assert!(limiter.try_limit(&insert_plan).is_ok());
 
-<<<<<<< HEAD
-        let (mock, limiter) = prepare_limiter_with_rules(vec![BlockRule::BlockAllQuery]);
-=======
         let (mock, limiter) = prepare_limiter_with_rules(vec![BlockRule::AnyQuery]);
->>>>>>> 32bd51ec
-        let query = "select * from test_table";
-        let query_plan = sql_to_plan(&mock, query);
-        assert!(limiter.try_limit(&query_plan).is_err());
-
-<<<<<<< HEAD
-        let (mock, limiter) = prepare_limiter_with_rules(vec![BlockRule::BlockAllInsert]);
-=======
+        let query = "select * from test_table";
+        let query_plan = sql_to_plan(&mock, query);
+        assert!(limiter.try_limit(&query_plan).is_err());
+
         let (mock, limiter) = prepare_limiter_with_rules(vec![BlockRule::AnyInsert]);
->>>>>>> 32bd51ec
         let insert="INSERT INTO test_table(key1, key2, field1, field2) VALUES('tagk', 1638428434000, 100, 'hello3')";
         let insert_plan = sql_to_plan(&mock, insert);
         assert!(limiter.try_limit(&insert_plan).is_err());
