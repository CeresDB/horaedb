--- conflicted
+++ resolved
@@ -212,11 +212,7 @@
     opened_wals: Option<OpenedWals>,
     schema_config_provider: Option<SchemaConfigProviderRef>,
     forward_config: Option<forward::Config>,
-<<<<<<< HEAD
-    auto_create_tables: bool,
-=======
     auto_create_table: bool,
->>>>>>> 509c2c34
 }
 
 impl<Q> Builder<Q> {
@@ -233,11 +229,7 @@
             opened_wals: None,
             schema_config_provider: None,
             forward_config: None,
-<<<<<<< HEAD
-            auto_create_tables: true,
-=======
             auto_create_table: true,
->>>>>>> 509c2c34
         }
     }
 
@@ -298,13 +290,8 @@
         self
     }
 
-<<<<<<< HEAD
-    pub fn auto_create_tables(mut self, auto_create_tables: bool) -> Self {
-        self.auto_create_tables = auto_create_tables;
-=======
     pub fn auto_create_table(mut self, auto_create_table: bool) -> Self {
         self.auto_create_table = auto_create_table;
->>>>>>> 509c2c34
         self
     }
 }
@@ -359,11 +346,7 @@
             forwarder,
             timeout: self.timeout,
             resp_compress_min_length: self.resp_compress_min_length,
-<<<<<<< HEAD
-            auto_create_tables: self.auto_create_tables,
-=======
             auto_create_table: self.auto_create_table,
->>>>>>> 509c2c34
         };
         let rpc_server = StorageServiceServer::new(storage_service);
 
