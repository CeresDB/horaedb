--- conflicted
+++ resolved
@@ -25,19 +25,8 @@
 use table_engine::engine::EngineRuntimes;
 
 use crate::{
-<<<<<<< HEAD
-    grpc::{
-        forward::ForwarderRef,
-        hotspot::HotspotRecorder,
-        metrics::GRPC_HANDLER_DURATION_HISTOGRAM_VEC,
-        storage_service::error::{ErrNoCause, ErrWithCause, Result},
-    },
-    instance::InstanceRef,
-    schema_config_provider::SchemaConfigProviderRef,
-=======
     grpc::metrics::GRPC_HANDLER_DURATION_HISTOGRAM_VEC,
     proxy::{Context, Proxy},
->>>>>>> 32bd51ec
 };
 
 #[derive(Clone)]
@@ -72,75 +61,6 @@
     ) -> Result<tonic::Response<WriteResponse>, tonic::Status> {
         let begin_instant = Instant::now();
 
-<<<<<<< HEAD
-#[derive(Clone)]
-pub struct StorageServiceImpl<Q: QueryExecutor + 'static> {
-    pub router: Arc<dyn Router + Send + Sync>,
-    pub instance: InstanceRef<Q>,
-    pub runtimes: Arc<EngineRuntimes>,
-    pub schema_config_provider: SchemaConfigProviderRef,
-    pub forwarder: Option<ForwarderRef>,
-    pub timeout: Option<Duration>,
-    pub resp_compress_min_length: usize,
-    pub auto_create_table: bool,
-    pub hotspot_recorder: Arc<HotspotRecorder>,
-}
-
-macro_rules! handle_request {
-    ($mod_name: ident, $handle_fn: ident, $req_ty: ident, $resp_ty: ident, $hotspot_record_fn: ident) => {
-        paste! {
-            async fn [<$mod_name _internal>] (
-                &self,
-                request: tonic::Request<$req_ty>,
-            ) -> std::result::Result<tonic::Response<$resp_ty>, tonic::Status> {
-                let instant = Instant::now();
-
-                let router = self.router.clone();
-                let header = RequestHeader::from(request.metadata());
-                let instance = self.instance.clone();
-                let forwarder = self.forwarder.clone();
-                let timeout = self.timeout;
-                let resp_compress_min_length = self.resp_compress_min_length;
-                let auto_create_table = self.auto_create_table;
-                let hotspot_recorder = self.hotspot_recorder.clone();
-
-                // The future spawned by tokio cannot be executed by other executor/runtime, so
-                let runtime = match stringify!($mod_name) {
-                    "sql_query" | "prom_query" => &self.runtimes.read_runtime,
-                    "write" => &self.runtimes.write_runtime,
-                    _ => &self.runtimes.bg_runtime,
-                };
-
-                let schema_config_provider = self.schema_config_provider.clone();
-                // we need to pass the result via channel
-                let join_handle = runtime.spawn(async move {
-                    let req = request.into_inner();
-                    if req.context.is_none() {
-                        ErrNoCause {
-                            code: StatusCode::BAD_REQUEST,
-                            msg: "database is not set",
-                        }
-                        .fail()?
-                    }
-
-                    // record hotspot
-                    hotspot_recorder.$hotspot_record_fn(&req);
-
-                    let handler_ctx =
-                        HandlerContext::new(header, router, instance, &schema_config_provider, forwarder, timeout, resp_compress_min_length, auto_create_table);
-                    $mod_name::$handle_fn(&handler_ctx, req)
-                        .await
-                        .map_err(|e| {
-                            error!(
-                                "Failed to handle request, mod:{}, handler:{}, err:{}",
-                                stringify!($mod_name),
-                                stringify!($handle_fn),
-                                e
-                            );
-                            e
-                        })
-                });
-=======
         let resp = self.write_internal(req).await;
 
         GRPC_HANDLER_DURATION_HISTOGRAM_VEC
@@ -149,7 +69,6 @@
 
         resp
     }
->>>>>>> 32bd51ec
 
     async fn sql_query(
         &self,
@@ -166,39 +85,6 @@
         resp
     }
 
-<<<<<<< HEAD
-    handle_request!(
-        route,
-        handle_route,
-        RouteRequest,
-        RouteResponse,
-        inc_route_reqs
-    );
-
-    handle_request!(
-        write,
-        handle_write,
-        WriteRequest,
-        WriteResponse,
-        inc_write_reqs
-    );
-
-    handle_request!(
-        sql_query,
-        handle_query,
-        SqlQueryRequest,
-        SqlQueryResponse,
-        inc_sql_query_reqs
-    );
-
-    handle_request!(
-        prom_query,
-        handle_query,
-        PrometheusQueryRequest,
-        PrometheusQueryResponse,
-        inc_prom_query_reqs
-    );
-=======
     async fn prom_query(
         &self,
         req: tonic::Request<PrometheusQueryRequest>,
@@ -213,7 +99,6 @@
 
         resp
     }
->>>>>>> 32bd51ec
 
     async fn stream_write(
         &self,
@@ -319,9 +204,6 @@
         Ok(tonic::Response::new(resp))
     }
 
-<<<<<<< HEAD
-    async fn stream_write(
-=======
     async fn sql_query_internal(
         &self,
         req: tonic::Request<SqlQueryRequest>,
@@ -398,7 +280,6 @@
     }
 
     async fn stream_write_internal(
->>>>>>> 32bd51ec
         &self,
         req: tonic::Request<tonic::Streaming<WriteRequest>>,
     ) -> Result<tonic::Response<WriteResponse>, tonic::Status> {
@@ -466,34 +347,6 @@
         Ok(tonic::Response::new(resp))
     }
 
-<<<<<<< HEAD
-    async fn sql_query(
-        &self,
-        request: tonic::Request<SqlQueryRequest>,
-    ) -> std::result::Result<tonic::Response<SqlQueryResponse>, tonic::Status> {
-        self.sql_query_internal(request).await
-    }
-
-    async fn stream_sql_query(
-        &self,
-        request: tonic::Request<SqlQueryRequest>,
-    ) -> std::result::Result<tonic::Response<Self::StreamSqlQueryStream>, tonic::Status> {
-        match self.stream_sql_query_internal(request).await {
-            Ok(stream) => {
-                let new_stream: Self::StreamSqlQueryStream =
-                    Box::pin(stream.map(|res| match res {
-                        Ok(resp) => Ok(resp),
-                        Err(e) => {
-                            let resp = SqlQueryResponse {
-                                header: Some(error::build_err_header(e)),
-                                ..Default::default()
-                            };
-                            Ok(resp)
-                        }
-                    }));
-
-                Ok(tonic::Response::new(new_stream))
-=======
     async fn stream_sql_query_internal(
         ctx: Context,
         proxy: Arc<Proxy<Q>>,
@@ -517,7 +370,6 @@
                     })
                 })
                 .boxed();
->>>>>>> 32bd51ec
             }
 
             proxy
@@ -543,11 +395,4 @@
 
         Ok(tonic::Response::new(resp))
     }
-
-    async fn prom_query(
-        &self,
-        request: tonic::Request<PrometheusQueryRequest>,
-    ) -> std::result::Result<tonic::Response<PrometheusQueryResponse>, tonic::Status> {
-        self.prom_query_internal(request).await
-    }
 }