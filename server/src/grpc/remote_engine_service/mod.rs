--- conflicted
+++ resolved
@@ -27,21 +27,13 @@
 use catalog::{manager::ManagerRef, schema::SchemaRef};
 use ceresdbproto::{
     remote_engine::{
-<<<<<<< HEAD
-        execute_plan_request, read_response::Output::Arrow,
-        remote_engine_service_server::RemoteEngineService, row_group, AlterTableOptionsRequest,
-        AlterTableOptionsResponse, AlterTableSchemaRequest, AlterTableSchemaResponse, ExecContext,
-        ExecutePlanRequest, GetTableInfoRequest, GetTableInfoResponse, QueryPriority, ReadRequest,
-        ReadResponse, WriteBatchRequest, WriteRequest, WriteResponse,
-=======
         execute_plan_request,
         read_response::Output::{Arrow, Metric},
         remote_engine_service_server::RemoteEngineService,
         row_group, AlterTableOptionsRequest, AlterTableOptionsResponse, AlterTableSchemaRequest,
         AlterTableSchemaResponse, ExecContext, ExecutePlanRequest, GetTableInfoRequest,
-        GetTableInfoResponse, MetricPayload, ReadRequest, ReadResponse, WriteBatchRequest,
-        WriteRequest, WriteResponse,
->>>>>>> b02bac2b
+        GetTableInfoResponse, MetricPayload, QueryPriority, ReadRequest, ReadResponse,
+        WriteBatchRequest, WriteRequest, WriteResponse,
     },
     storage::{arrow_payload, ArrowPayload},
 };
@@ -723,25 +715,18 @@
             slow_threshold_secs,
             query_ctx.priority,
         );
-
-<<<<<<< HEAD
+        let physical_plan = Arc::new(DataFusionPhysicalPlanAdapter::new(TypedPlan::Remote(
+            encoded_plan,
+        )));
+
         let rt = self
             .runtimes
             .read_runtime
             .choose_runtime(&query_ctx.priority);
+        let physical_plan_clone = physical_plan.clone();
+
         let stream = rt
-            .spawn(async move { handle_execute_plan(query_ctx, encoded_plan, query_engine).await })
-=======
-        let physical_plan = Arc::new(DataFusionPhysicalPlanAdapter::new(TypedPlan::Remote(
-            encoded_plan,
-        )));
-        let physical_plan_clone = physical_plan.clone();
-
-        let stream = self
-            .runtimes
-            .read_runtime
             .spawn(async move { handle_execute_plan(query_ctx, physical_plan, query_engine).await })
->>>>>>> b02bac2b
             .await
             .box_err()
             .with_context(|| ErrWithCause {
