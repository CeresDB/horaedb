// Copyright 2023 The HoraeDB Authors
//
// Licensed under the Apache License, Version 2.0 (the "License");
// you may not use this file except in compliance with the License.
// You may obtain a copy of the License at
//
//     http://www.apache.org/licenses/LICENSE-2.0
//
// Unless required by applicable law or agreed to in writing, software
// distributed under the License is distributed on an "AS IS" BASIS,
// WITHOUT WARRANTIES OR CONDITIONS OF ANY KIND, either express or implied.
// See the License for the specific language governing permissions and
// limitations under the License.

// Remote engine rpc service implementation.

use std::{
    hash::Hash,
    pin::Pin,
    sync::Arc,
    task::{Context, Poll},
    time::{Duration, Instant},
};

use arrow_ext::ipc::{self, CompressOptions, CompressOutput, CompressionMethod};
use async_trait::async_trait;
use catalog::{manager::ManagerRef, schema::SchemaRef};
use ceresdbproto::{
    remote_engine::{
        execute_plan_request, read_response::Output::Arrow,
        remote_engine_service_server::RemoteEngineService, row_group, AlterTableOptionsRequest,
        AlterTableOptionsResponse, AlterTableSchemaRequest, AlterTableSchemaResponse, ExecContext,
        ExecutePlanRequest, GetTableInfoRequest, GetTableInfoResponse, QueryPriority, ReadRequest,
        ReadResponse, WriteBatchRequest, WriteRequest, WriteResponse,
    },
    storage::{arrow_payload, ArrowPayload},
};
use common_types::{record_batch::RecordBatch, request_id::RequestId};
use futures::{
    stream::{self, BoxStream, FuturesUnordered, StreamExt},
    Future,
};
use generic_error::BoxError;
use logger::{debug, error, info, slow_query};
use notifier::notifier::{ExecutionGuard, RequestNotifiers, RequestResult};
use proxy::{
    hotspot::{HotspotRecorder, Message},
    instance::InstanceRef,
};
use query_engine::{
    context::Context as QueryContext,
    datafusion_impl::physical_plan::{DataFusionPhysicalPlanAdapter, TypedPlan},
    QueryEngineRef, QueryEngineType,
};
use runtime::{Priority, RuntimeRef};
use snafu::{OptionExt, ResultExt};
use table_engine::{
    engine::EngineRuntimes,
    predicate::PredicateRef,
    remote::model::{self, TableIdentifier},
    stream::{PartitionedStreams, SendableRecordBatchStream},
    table::{AlterSchemaRequest, TableRef},
};
use time_ext::InstantExt;
use tokio::sync::mpsc::{self, Sender};
use tokio_stream::{wrappers::ReceiverStream, Stream};
use tonic::{Request, Response, Status};

use super::metrics::REMOTE_ENGINE_WRITE_BATCH_NUM_ROWS_HISTOGRAM;
use crate::{
    config::QueryDedupConfig,
    grpc::{
        metrics::{
            REMOTE_ENGINE_GRPC_HANDLER_COUNTER_VEC,
            REMOTE_ENGINE_GRPC_HANDLER_DURATION_HISTOGRAM_VEC,
        },
        remote_engine_service::{
            error::{ErrNoCause, ErrWithCause, Result, StatusCode},
            metrics::REMOTE_ENGINE_QUERY_COUNTER,
        },
    },
};

pub mod error;
mod metrics;

const STREAM_QUERY_CHANNEL_LEN: usize = 200;
const DEFAULT_COMPRESS_MIN_LENGTH: usize = 80 * 1024;

#[derive(Clone, Debug, PartialEq, Eq, Hash)]
pub struct StreamReadReqKey {
    table: String,
    predicate: PredicateRef,
    projection: Option<Vec<usize>>,
}

impl StreamReadReqKey {
    pub fn new(table: String, predicate: PredicateRef, projection: Option<Vec<usize>>) -> Self {
        Self {
            table,
            predicate,
            projection,
        }
    }
}

pub type StreamReadRequestNotifiers =
    Arc<RequestNotifiers<StreamReadReqKey, mpsc::Sender<Result<RecordBatch>>>>;

#[derive(Clone, Debug, PartialEq, Eq, Hash)]
pub struct PhysicalPlanKey {
    encoded_plan: Vec<u8>,
}

pub type PhysicalPlanNotifiers =
    Arc<RequestNotifiers<PhysicalPlanKey, mpsc::Sender<Result<RecordBatch>>>>;

/// Stream metric
trait MetricCollector: 'static + Send + Unpin {
    fn collect(self);
}

struct StreamReadMetricCollector(Instant);

impl MetricCollector for StreamReadMetricCollector {
    fn collect(self) {
        REMOTE_ENGINE_GRPC_HANDLER_DURATION_HISTOGRAM_VEC
            .stream_read
            .observe(self.0.saturating_elapsed().as_secs_f64());
    }
}

struct ExecutePlanMetricCollector {
    start: Instant,
    query: String,
    request_id: RequestId,
    slow_threshold: Duration,
    priority: Priority,
}

impl ExecutePlanMetricCollector {
<<<<<<< HEAD
    fn new(request_id: u64, query: String, slow_threshold_secs: u64, priority: Priority) -> Self {
=======
    fn new(request_id: String, query: String, slow_threshold_secs: u64) -> Self {
>>>>>>> fc76a795
        Self {
            start: Instant::now(),
            query,
            request_id: request_id.into(),
            slow_threshold: Duration::from_secs(slow_threshold_secs),
            priority,
        }
    }
}

impl MetricCollector for ExecutePlanMetricCollector {
    fn collect(self) {
        let cost = self.start.elapsed();
        if cost > self.slow_threshold {
            slow_query!(
                "Remote query elapsed:{:?}, id:{}, priority:{}, query:{}",
                cost,
                self.request_id,
                self.priority.as_str(),
                self.query
            );
        }

        REMOTE_ENGINE_QUERY_COUNTER
            .with_label_values(&[self.priority.as_str()])
            .inc();
        REMOTE_ENGINE_GRPC_HANDLER_DURATION_HISTOGRAM_VEC
            .execute_physical_plan
            .observe(cost.as_secs_f64());
    }
}

/// Stream with metric
struct StreamWithMetric<M: MetricCollector> {
    inner: BoxStream<'static, Result<RecordBatch>>,
    metric: Option<M>,
}

impl<M: MetricCollector> StreamWithMetric<M> {
    fn new(inner: BoxStream<'static, Result<RecordBatch>>, metric: M) -> Self {
        Self {
            inner,
            metric: Some(metric),
        }
    }
}

impl<M: MetricCollector> Stream for StreamWithMetric<M> {
    type Item = Result<RecordBatch>;

    fn poll_next(self: Pin<&mut Self>, cx: &mut Context<'_>) -> Poll<Option<Self::Item>> {
        self.get_mut().inner.poll_next_unpin(cx)
    }
}

impl<M: MetricCollector> Drop for StreamWithMetric<M> {
    fn drop(&mut self) {
        let metric = self.metric.take();
        if let Some(metric) = metric {
            metric.collect();
        }
    }
}

macro_rules! record_stream_to_response_stream {
    ($record_stream_result:ident, $StreamType:ident) => {
        match $record_stream_result {
            Ok(stream) => {
                let new_stream: Self::$StreamType = Box::pin(stream.map(|res| match res {
                    Ok(record_batch) => {
                        let resp = match ipc::encode_record_batch(
                            &record_batch.into_arrow_record_batch(),
                            CompressOptions {
                                compress_min_length: DEFAULT_COMPRESS_MIN_LENGTH,
                                method: CompressionMethod::Zstd,
                            },
                        )
                        .box_err()
                        .context(ErrWithCause {
                            code: StatusCode::Internal,
                            msg: "encode record batch failed",
                        }) {
                            Err(e) => ReadResponse {
                                header: Some(error::build_err_header(e)),
                                ..Default::default()
                            },
                            Ok(CompressOutput { payload, method }) => {
                                let compression = match method {
                                    CompressionMethod::None => arrow_payload::Compression::None,
                                    CompressionMethod::Zstd => arrow_payload::Compression::Zstd,
                                };

                                ReadResponse {
                                    header: Some(error::build_ok_header()),
                                    output: Some(Arrow(ArrowPayload {
                                        record_batches: vec![payload],
                                        compression: compression as i32,
                                    })),
                                }
                            }
                        };

                        Ok(resp)
                    }
                    Err(e) => {
                        let resp = ReadResponse {
                            header: Some(error::build_err_header(e)),
                            ..Default::default()
                        };
                        Ok(resp)
                    }
                }));

                Ok(Response::new(new_stream))
            }
            Err(e) => {
                let resp = ReadResponse {
                    header: Some(error::build_err_header(e)),
                    ..Default::default()
                };
                let stream = stream::once(async { Ok(resp) });
                Ok(Response::new(Box::pin(stream)))
            }
        }
    };
}

#[derive(Clone)]
pub struct QueryDedup {
    pub config: QueryDedupConfig,
    pub request_notifiers: StreamReadRequestNotifiers,
    pub physical_plan_notifiers: PhysicalPlanNotifiers,
}

#[derive(Clone)]
pub struct RemoteEngineServiceImpl {
    pub instance: InstanceRef,
    pub runtimes: Arc<EngineRuntimes>,
    pub query_dedup: Option<QueryDedup>,
    pub hotspot_recorder: Arc<HotspotRecorder>,
}

impl RemoteEngineServiceImpl {
    async fn stream_read_internal(
        &self,
        request: Request<ReadRequest>,
    ) -> Result<StreamWithMetric<StreamReadMetricCollector>> {
        let metric = StreamReadMetricCollector(Instant::now());

        let ctx = self.handler_ctx();
        let (tx, rx) = mpsc::channel(STREAM_QUERY_CHANNEL_LEN);
        let handle = self.runtimes.read_runtime.spawn(async move {
            let read_request = request.into_inner();
            handle_stream_read(ctx, read_request).await
        });
        let streams = handle.await.box_err().context(ErrWithCause {
            code: StatusCode::Internal,
            msg: "fail to join task",
        })??;

        for stream in streams.streams {
            let mut stream = stream.map(|result| {
                result.box_err().context(ErrWithCause {
                    code: StatusCode::Internal,
                    msg: "record batch failed",
                })
            });
            let tx = tx.clone();
            self.runtimes.read_runtime.spawn(async move {
                let mut num_rows = 0;
                while let Some(batch) = stream.next().await {
                    if let Ok(record_batch) = &batch {
                        num_rows += record_batch.num_rows();
                    }
                    if let Err(e) = tx.send(batch).await {
                        error!("Failed to send handler result, err:{}.", e);
                        break;
                    }
                }
                REMOTE_ENGINE_GRPC_HANDLER_COUNTER_VEC
                    .query_succeeded_row
                    .inc_by(num_rows as u64);
            });
        }

        Ok(StreamWithMetric::new(
            Box::pin(ReceiverStream::new(rx)),
            metric,
        ))
    }

    async fn dedup_stream_read_internal(
        &self,
        query_dedup: QueryDedup,
        request: Request<ReadRequest>,
    ) -> Result<StreamWithMetric<StreamReadMetricCollector>> {
        let metric = StreamReadMetricCollector(Instant::now());

        let request = request.into_inner();
        let table_engine::remote::model::ReadRequest {
            table,
            read_request,
        } = request.clone().try_into().box_err().context(ErrWithCause {
            code: StatusCode::BadRequest,
            msg: "fail to convert read request",
        })?;

        let request_key = StreamReadReqKey::new(
            table.table.clone(),
            read_request.predicate.clone(),
            read_request.projected_schema.projection(),
        );

        let QueryDedup {
            config,
            request_notifiers,
            ..
        } = query_dedup;

        let (tx, rx) = mpsc::channel(config.notify_queue_cap);
        match request_notifiers.insert_notifier(request_key.clone(), tx) {
            // The first request, need to handle it, and then notify the other requests.
            RequestResult::First => {
                let ctx = self.handler_ctx();
                let query = async move { handle_stream_read(ctx, request).await };
                self.read_and_send_dedupped_resps(
                    request_key,
                    query,
                    request_notifiers.clone(),
                    config.notify_timeout.0,
                    // TODO: decide runtime from request priority.
                    self.runtimes.read_runtime.higher(),
                )
                .await?;
            }
            // The request is waiting for the result of first request.
            RequestResult::Wait => {
                // TODO: add metrics to collect the time cost of waited stream
                // read.
            }
        }

        Ok(StreamWithMetric::new(
            Box::pin(ReceiverStream::new(rx)),
            metric,
        ))
    }

    async fn read_and_send_dedupped_resps<K, F>(
        &self,
        request_key: K,
        query: F,
        notifiers: Arc<RequestNotifiers<K, mpsc::Sender<Result<RecordBatch>>>>,
        notify_timeout: Duration,
        rt: &RuntimeRef,
    ) -> Result<()>
    where
        K: Hash + PartialEq + Eq,
        F: Future<Output = Result<PartitionedStreams>> + Send + 'static,
    {
        // This is used to remove key when future is cancelled.
        let mut guard = ExecutionGuard::new(|| {
            notifiers.take_notifiers(&request_key);
        });
        let handle = rt.spawn(query);
        let streams = handle.await.box_err().context(ErrWithCause {
            code: StatusCode::Internal,
            msg: "fail to join task",
        })??;

        let mut stream_read = FuturesUnordered::new();
        for stream in streams.streams {
            let mut stream = stream.map(|result| {
                result.box_err().context(ErrWithCause {
                    code: StatusCode::Internal,
                    msg: "record batch failed",
                })
            });

            let handle = rt.spawn(async move {
                let mut batches = Vec::new();
                while let Some(batch) = stream.next().await {
                    batches.push(batch)
                }

                batches
            });
            stream_read.push(handle);
        }

        // Collect all the data from the stream to let more duplicate request query to
        // be batched.
        let mut resps = Vec::new();
        while let Some(result) = stream_read.next().await {
            let batch = result.box_err().context(ErrWithCause {
                code: StatusCode::Internal,
                msg: "failed to join task",
            })?;
            resps.extend(batch);
        }

        // We should set cancel to guard, otherwise the key will be removed twice.
        guard.cancel();
        let notifiers = notifiers.take_notifiers(&request_key).unwrap();

        // Do send in background to avoid blocking the rpc procedure.
        rt.spawn(async move {
            Self::send_dedupped_resps(resps, notifiers, notify_timeout).await;
        });

        Ok(())
    }

    /// Send the response to the queriers that share the same query request.
    async fn send_dedupped_resps(
        resps: Vec<Result<RecordBatch>>,
        notifiers: Vec<Sender<Result<RecordBatch>>>,
        notify_timeout: Duration,
    ) {
        let mut num_rows = 0;
        for resp in resps {
            match resp {
                Ok(batch) => {
                    num_rows += batch.num_rows();
                    for notifier in &notifiers {
                        if let Err(e) = notifier
                            .send_timeout(Ok(batch.clone()), notify_timeout)
                            .await
                        {
                            error!("Failed to send handler result, err:{}.", e);
                        }
                    }
                }
                Err(_) => {
                    for notifier in &notifiers {
                        let err = ErrNoCause {
                            code: StatusCode::Internal,
                            msg: "failed to handler request".to_string(),
                        }
                        .fail();

                        if let Err(e) = notifier.send_timeout(err, notify_timeout).await {
                            error!("Failed to send handler result, err:{}.", e);
                        }
                    }
                    break;
                }
            }
        }

        let total_num_rows = (num_rows * notifiers.len()) as u64;
        let num_dedupped_reqs = (notifiers.len() - 1) as u64;
        REMOTE_ENGINE_GRPC_HANDLER_COUNTER_VEC
            .query_succeeded_row
            .inc_by(total_num_rows);
        REMOTE_ENGINE_GRPC_HANDLER_COUNTER_VEC
            .dedupped_stream_query
            .inc_by(num_dedupped_reqs);
    }

    async fn write_internal(
        &self,
        request: Request<WriteRequest>,
    ) -> std::result::Result<Response<WriteResponse>, Status> {
        let begin_instant = Instant::now();
        let ctx = self.handler_ctx();
        let handle = self.runtimes.write_runtime.spawn(async move {
            let request = request.into_inner();
            handle_write(ctx, request).await
        });

        let res = handle.await.box_err().context(ErrWithCause {
            code: StatusCode::Internal,
            msg: "fail to join task",
        });

        let mut resp = WriteResponse::default();
        match res {
            Ok(Ok(v)) => {
                resp.header = Some(error::build_ok_header());
                resp.affected_rows = v.affected_rows;
            }
            Ok(Err(e)) | Err(e) => {
                resp.header = Some(error::build_err_header(e));
            }
        };

        REMOTE_ENGINE_GRPC_HANDLER_DURATION_HISTOGRAM_VEC
            .write
            .observe(begin_instant.saturating_elapsed().as_secs_f64());
        Ok(Response::new(resp))
    }

    async fn get_table_info_internal(
        &self,
        request: Request<GetTableInfoRequest>,
    ) -> std::result::Result<Response<GetTableInfoResponse>, Status> {
        let begin_instant = Instant::now();
        let ctx = self.handler_ctx();
        let handle = self.runtimes.read_runtime.spawn(async move {
            let request = request.into_inner();
            handle_get_table_info(ctx, request).await
        });

        let res = handle.await.box_err().context(ErrWithCause {
            code: StatusCode::Internal,
            msg: "fail to join task",
        });

        let mut resp = GetTableInfoResponse::default();
        match res {
            Ok(Ok(v)) => {
                resp.header = Some(error::build_ok_header());
                resp.table_info = v.table_info;
            }
            Ok(Err(e)) | Err(e) => {
                resp.header = Some(error::build_err_header(e));
            }
        };

        REMOTE_ENGINE_GRPC_HANDLER_DURATION_HISTOGRAM_VEC
            .get_table_info
            .observe(begin_instant.saturating_elapsed().as_secs_f64());
        Ok(Response::new(resp))
    }

    async fn write_batch_internal(
        &self,
        request: Request<WriteBatchRequest>,
    ) -> std::result::Result<Response<WriteResponse>, Status> {
        let begin_instant = Instant::now();
        let request = request.into_inner();
        let mut write_table_handles = Vec::with_capacity(request.batch.len());
        for one_request in request.batch {
            let ctx = self.handler_ctx();
            let handle = self
                .runtimes
                .write_runtime
                .spawn(handle_write(ctx, one_request));
            write_table_handles.push(handle);
        }

        let mut batch_resp = WriteResponse {
            header: Some(error::build_ok_header()),
            affected_rows: 0,
        };
        for write_handle in write_table_handles {
            let write_result = write_handle.await.box_err().context(ErrWithCause {
                code: StatusCode::Internal,
                msg: "fail to run the join task",
            });
            // The underlying write can't be cancelled, so just ignore the left write
            // handles (don't abort them) if any error is encountered.
            match write_result {
                Ok(res) => match res {
                    Ok(resp) => batch_resp.affected_rows += resp.affected_rows,
                    Err(e) => {
                        error!("Failed to write batches, err:{e}");
                        batch_resp.header = Some(error::build_err_header(e));
                        break;
                    }
                },
                Err(e) => {
                    error!("Failed to write batches, err:{e}");
                    batch_resp.header = Some(error::build_err_header(e));
                    break;
                }
            };
        }

        REMOTE_ENGINE_GRPC_HANDLER_DURATION_HISTOGRAM_VEC
            .write_batch
            .observe(begin_instant.saturating_elapsed().as_secs_f64());

        Ok(Response::new(batch_resp))
    }

    async fn execute_physical_plan_internal(
        &self,
        request: Request<ExecutePlanRequest>,
    ) -> Result<StreamWithMetric<ExecutePlanMetricCollector>> {
        let request = request.into_inner();
        let query_engine = self.instance.query_engine.clone();
        let (ctx, encoded_plan) = extract_plan_from_req(request)?;
        let slow_threshold_secs = self
            .instance
            .dyn_config
            .slow_threshold
            .load(std::sync::atomic::Ordering::Relaxed);

<<<<<<< HEAD
        let priority = ctx.priority();
=======
        let metric = ExecutePlanMetricCollector::new(
            ctx.request_id_str.clone(),
            ctx.displayable_query,
            slow_threshold_secs,
        );
>>>>>>> fc76a795
        let query_ctx = create_query_ctx(
            ctx.request_id_str,
            ctx.default_catalog,
            ctx.default_schema,
            ctx.timeout_ms,
            priority,
        );

        debug!(
            "Execute remote query, ctx:{query_ctx:?}, query:{}",
            &ctx.displayable_query
        );
        let metric = ExecutePlanMetricCollector::new(
            ctx.request_id,
            ctx.displayable_query,
            slow_threshold_secs,
            query_ctx.priority,
        );

        let rt = self
            .runtimes
            .read_runtime
            .choose_runtime(&query_ctx.priority);
        let stream = rt
            .spawn(async move { handle_execute_plan(query_ctx, encoded_plan, query_engine).await })
            .await
            .box_err()
            .with_context(|| ErrWithCause {
                code: StatusCode::Internal,
                msg: "failed to run execute physical plan task",
            })??
            .map(|result| {
                result.box_err().context(ErrWithCause {
                    code: StatusCode::Internal,
                    msg: "failed to poll record batch for remote physical plan",
                })
            });

        Ok(StreamWithMetric::new(Box::pin(stream), metric))
    }

    async fn dedup_execute_physical_plan_internal(
        &self,
        query_dedup: QueryDedup,
        request: Request<ExecutePlanRequest>,
    ) -> Result<StreamWithMetric<ExecutePlanMetricCollector>> {
        let request = request.into_inner();
        let query_engine = self.instance.query_engine.clone();
        let (ctx, encoded_plan) = extract_plan_from_req(request)?;
        let slow_threshold_secs = self
            .instance
            .dyn_config
            .slow_threshold
            .load(std::sync::atomic::Ordering::Relaxed);
<<<<<<< HEAD
        let priority = ctx.priority();
=======
        let metric = ExecutePlanMetricCollector::new(
            ctx.request_id_str.clone(),
            ctx.displayable_query,
            slow_threshold_secs,
        );
>>>>>>> fc76a795
        let query_ctx = create_query_ctx(
            ctx.request_id_str,
            ctx.default_catalog,
            ctx.default_schema,
            ctx.timeout_ms,
            priority,
        );
        let metric = ExecutePlanMetricCollector::new(
            ctx.request_id,
            ctx.displayable_query,
            slow_threshold_secs,
            query_ctx.priority,
        );
        let key = PhysicalPlanKey {
            encoded_plan: encoded_plan.clone(),
        };

        let QueryDedup {
            config,
            physical_plan_notifiers,
            ..
        } = query_dedup;

        let rt = self
            .runtimes
            .read_runtime
            .choose_runtime(&query_ctx.priority);
        let (tx, rx) = mpsc::channel(config.notify_queue_cap);
        match physical_plan_notifiers.insert_notifier(key.clone(), tx) {
            // The first request, need to handle it, and then notify the other requests.
            RequestResult::First => {
                let query = async move {
                    handle_execute_plan(query_ctx, encoded_plan, query_engine)
                        .await
                        .map(PartitionedStreams::one_stream)
                };
                self.read_and_send_dedupped_resps(
                    key,
                    query,
                    physical_plan_notifiers,
                    config.notify_timeout.0,
                    rt,
                )
                .await?;
            }
            // The request is waiting for the result of first request.
            RequestResult::Wait => {
                // TODO: add metrics to collect the time cost of waited stream
                // read.
            }
        }

        Ok(StreamWithMetric::new(
            Box::pin(ReceiverStream::new(rx)),
            metric,
        ))
    }

    async fn alter_table_schema_internal(
        &self,
        request: Request<AlterTableSchemaRequest>,
    ) -> std::result::Result<Response<AlterTableSchemaResponse>, Status> {
        let begin_instant = Instant::now();
        let ctx = self.handler_ctx();
        let handle = self.runtimes.read_runtime.spawn(async move {
            let request = request.into_inner();
            handle_alter_table_schema(ctx, request).await
        });

        let res = handle.await.box_err().context(ErrWithCause {
            code: StatusCode::Internal,
            msg: "fail to join task",
        });

        let mut resp = AlterTableSchemaResponse::default();
        match res {
            Ok(Ok(_)) => {
                resp.header = Some(error::build_ok_header());
            }
            Ok(Err(e)) | Err(e) => {
                resp.header = Some(error::build_err_header(e));
            }
        };

        REMOTE_ENGINE_GRPC_HANDLER_DURATION_HISTOGRAM_VEC
            .alter_table_schema
            .observe(begin_instant.saturating_elapsed().as_secs_f64());
        Ok(Response::new(resp))
    }

    async fn alter_table_options_internal(
        &self,
        request: Request<AlterTableOptionsRequest>,
    ) -> std::result::Result<Response<AlterTableOptionsResponse>, Status> {
        let begin_instant = Instant::now();
        let ctx = self.handler_ctx();
        let handle = self.runtimes.read_runtime.spawn(async move {
            let request = request.into_inner();
            handle_alter_table_options(ctx, request).await
        });

        let res = handle.await.box_err().context(ErrWithCause {
            code: StatusCode::Internal,
            msg: "fail to join task",
        });

        let mut resp = AlterTableOptionsResponse::default();
        match res {
            Ok(Ok(_)) => {
                resp.header = Some(error::build_ok_header());
            }
            Ok(Err(e)) | Err(e) => {
                resp.header = Some(error::build_err_header(e));
            }
        };

        REMOTE_ENGINE_GRPC_HANDLER_DURATION_HISTOGRAM_VEC
            .alter_table_options
            .observe(begin_instant.saturating_elapsed().as_secs_f64());
        Ok(Response::new(resp))
    }

    fn handler_ctx(&self) -> HandlerContext {
        HandlerContext {
            catalog_manager: self.instance.catalog_manager.clone(),
            hotspot_recorder: self.hotspot_recorder.clone(),
        }
    }
}

/// Context for handling all kinds of remote engine service.
#[derive(Clone)]
struct HandlerContext {
    catalog_manager: ManagerRef,
    hotspot_recorder: Arc<HotspotRecorder>,
}

#[async_trait]
impl RemoteEngineService for RemoteEngineServiceImpl {
    type ExecutePhysicalPlanStream = BoxStream<'static, std::result::Result<ReadResponse, Status>>;
    type ReadStream = BoxStream<'static, std::result::Result<ReadResponse, Status>>;

    async fn read(
        &self,
        request: Request<ReadRequest>,
    ) -> std::result::Result<Response<Self::ReadStream>, Status> {
        if let Some(table) = &request.get_ref().table {
            self.hotspot_recorder
                .send_msg_or_log(
                    "inc_query_reqs",
                    Message::Query(format_hot_key(&table.schema, &table.table)),
                )
                .await
        }

        REMOTE_ENGINE_GRPC_HANDLER_COUNTER_VEC.stream_query.inc();
        let result = match self.query_dedup.clone() {
            Some(query_dedup) => self.dedup_stream_read_internal(query_dedup, request).await,
            None => self.stream_read_internal(request).await,
        };

        record_stream_to_response_stream!(result, ReadStream)
    }

    async fn write(
        &self,
        request: Request<WriteRequest>,
    ) -> std::result::Result<Response<WriteResponse>, Status> {
        self.write_internal(request).await
    }

    async fn get_table_info(
        &self,
        request: Request<GetTableInfoRequest>,
    ) -> std::result::Result<Response<GetTableInfoResponse>, Status> {
        self.get_table_info_internal(request).await
    }

    async fn write_batch(
        &self,
        request: Request<WriteBatchRequest>,
    ) -> std::result::Result<Response<WriteResponse>, Status> {
        self.write_batch_internal(request).await
    }

    async fn execute_physical_plan(
        &self,
        request: Request<ExecutePlanRequest>,
    ) -> std::result::Result<Response<Self::ExecutePhysicalPlanStream>, Status> {
        if let Some(table) = &request.get_ref().table {
            self.hotspot_recorder
                .send_msg_or_log(
                    "inc_remote_plan_reqs",
                    Message::Query(format_hot_key(&table.schema, &table.table)),
                )
                .await
        }

        let record_stream_result = match self.query_dedup.clone() {
            Some(query_dedup) => {
                self.dedup_execute_physical_plan_internal(query_dedup, request)
                    .await
            }
            None => self.execute_physical_plan_internal(request).await,
        };

        record_stream_to_response_stream!(record_stream_result, ExecutePhysicalPlanStream)
    }

    async fn alter_table_schema(
        &self,
        request: Request<AlterTableSchemaRequest>,
    ) -> std::result::Result<Response<AlterTableSchemaResponse>, Status> {
        self.alter_table_schema_internal(request).await
    }

    async fn alter_table_options(
        &self,
        request: Request<AlterTableOptionsRequest>,
    ) -> std::result::Result<Response<AlterTableOptionsResponse>, Status> {
        self.alter_table_options_internal(request).await
    }
}

async fn handle_stream_read(
    ctx: HandlerContext,
    request: ReadRequest,
) -> Result<PartitionedStreams> {
    let table_engine::remote::model::ReadRequest {
        table: table_ident,
        read_request,
    } = request.try_into().box_err().context(ErrWithCause {
        code: StatusCode::BadRequest,
        msg: "fail to convert read request",
    })?;

    let request_id = &read_request.request_id;
    info!(
        "Handle stream read, request_id:{request_id}, table:{table_ident:?}, read_options:{:?}, predicate:{:?} ",
        read_request.opts,
        read_request.predicate,
    );

    let begin = Instant::now();
    let table = find_table_by_identifier(&ctx, &table_ident)?;
    let res = table
        .partitioned_read(read_request.clone())
        .await
        .box_err()
        .with_context(|| ErrWithCause {
            code: StatusCode::Internal,
            msg: format!("fail to read table, table:{table_ident:?}"),
        });
    match res {
        Ok(streams) => {
            info!(
                "Handle stream read success, request_id:{request_id}, table:{table_ident:?}, cost:{:?}, read_options:{:?}, predicate:{:?}",
                begin.elapsed(),
                read_request.opts,
                read_request.predicate,
            );

            REMOTE_ENGINE_GRPC_HANDLER_COUNTER_VEC
                .stream_query_succeeded
                .inc();
            Ok(streams)
        }
        Err(e) => {
            error!(
                "Handle stream read failed, request_id:{request_id}, table:{table_ident:?}, cost:{:?}, read_options:{:?}, predicate:{:?}, err:{e}",
                begin.elapsed(),
                read_request.opts,
                read_request.predicate,
            );

            REMOTE_ENGINE_GRPC_HANDLER_COUNTER_VEC
                .stream_query_failed
                .inc();
            Err(e)
        }
    }
}

fn format_hot_key(schema: &str, table: &str) -> String {
    format!("{schema}/{table}")
}

async fn record_write(
    hotspot_recorder: &Arc<HotspotRecorder>,
    request: &table_engine::remote::model::WriteRequest,
) {
    let hot_key = format_hot_key(&request.table.schema, &request.table.table);
    let row_count = request.write_request.row_group.num_rows();
    let field_count = row_count * request.write_request.row_group.schema().num_columns();
    hotspot_recorder
        .send_msg_or_log(
            "inc_write_reqs",
            Message::Write {
                key: hot_key,
                row_count,
                field_count,
            },
        )
        .await;
}

async fn handle_write(ctx: HandlerContext, request: WriteRequest) -> Result<WriteResponse> {
    let table_ident: TableIdentifier = request
        .table
        .context(ErrNoCause {
            code: StatusCode::BadRequest,
            msg: "missing table ident",
        })?
        .into();

    let rows_payload = request
        .row_group
        .context(ErrNoCause {
            code: StatusCode::BadRequest,
            msg: "missing row group payload",
        })?
        .rows
        .context(ErrNoCause {
            code: StatusCode::BadRequest,
            msg: "missing rows payload",
        })?;

    let table = find_table_by_identifier(&ctx, &table_ident)?;
    let write_request = match rows_payload {
        row_group::Rows::Arrow(_) => {
            // The payload encoded in arrow format won't be accept any more.
            return ErrNoCause {
                code: StatusCode::BadRequest,
                msg: "payload encoded in arrow format is not supported anymore",
            }
            .fail();
        }
        row_group::Rows::Contiguous(payload) => {
            let schema = table.schema();
            let row_group =
                model::WriteRequest::decode_row_group_from_contiguous_payload(payload, &schema)
                    .box_err()
                    .context(ErrWithCause {
                        code: StatusCode::BadRequest,
                        msg: "failed to decode row group payload",
                    })?;
            model::WriteRequest::new(table_ident, row_group)
        }
    };

    // In theory we should record write request we at the beginning of server's
    // handle, but the payload is encoded, so we cannot record until decode payload
    // here.
    record_write(&ctx.hotspot_recorder, &write_request).await;

    let num_rows = write_request.write_request.row_group.num_rows();
    REMOTE_ENGINE_WRITE_BATCH_NUM_ROWS_HISTOGRAM.observe(num_rows as f64);

    let res = table
        .write(write_request.write_request)
        .await
        .box_err()
        .context(ErrWithCause {
            code: StatusCode::Internal,
            msg: format!("fail to write table, table:{:?}", write_request.table),
        });
    match res {
        Ok(affected_rows) => {
            REMOTE_ENGINE_GRPC_HANDLER_COUNTER_VEC.write_succeeded.inc();
            REMOTE_ENGINE_GRPC_HANDLER_COUNTER_VEC
                .write_succeeded_row
                .inc_by(affected_rows as u64);
            Ok(WriteResponse {
                header: None,
                affected_rows: affected_rows as u64,
            })
        }
        Err(e) => {
            REMOTE_ENGINE_GRPC_HANDLER_COUNTER_VEC.write_failed.inc();
            REMOTE_ENGINE_GRPC_HANDLER_COUNTER_VEC
                .write_failed_row
                .inc_by(num_rows as u64);
            Err(e)
        }
    }
}

async fn handle_get_table_info(
    ctx: HandlerContext,
    request: GetTableInfoRequest,
) -> Result<GetTableInfoResponse> {
    let request: table_engine::remote::model::GetTableInfoRequest =
        request.try_into().box_err().context(ErrWithCause {
            code: StatusCode::BadRequest,
            msg: "fail to convert get table info request",
        })?;

    let schema = find_schema_by_identifier(&ctx, &request.table)?;
    let table = schema
        .table_by_name(&request.table.table)
        .box_err()
        .context(ErrWithCause {
            code: StatusCode::Internal,
            msg: format!("fail to get table, table:{}", request.table.table),
        })?
        .context(ErrNoCause {
            code: StatusCode::NotFound,
            msg: format!("table is not found, table:{}", request.table.table),
        })?;

    Ok(GetTableInfoResponse {
        header: None,
        table_info: Some(ceresdbproto::remote_engine::TableInfo {
            catalog_name: request.table.catalog,
            schema_name: schema.name().to_string(),
            schema_id: schema.id().as_u32(),
            table_name: table.name().to_string(),
            table_id: table.id().as_u64(),
            table_schema: Some((&table.schema()).into()),
            engine: table.engine_type().to_string(),
            options: table.options(),
            partition_info: table.partition_info().map(Into::into),
        }),
    })
}

fn extract_plan_from_req(request: ExecutePlanRequest) -> Result<(ExecContext, Vec<u8>)> {
    // Build execution context.
    let ctx_in_req = request.context.with_context(|| ErrNoCause {
        code: StatusCode::Internal,
        msg: "execution context not found in physical plan request",
    })?;
    let typed_plan_in_req = request.physical_plan.with_context(|| ErrNoCause {
        code: StatusCode::Internal,
        msg: "plan not found in physical plan request",
    })?;
    // FIXME: return the type from query engine.
    let valid_plan = check_and_extract_plan(typed_plan_in_req, QueryEngineType::Datafusion)?;

    Ok((ctx_in_req, valid_plan))
}

fn create_query_ctx(
    request_id: String,
    default_catalog: String,
    default_schema: String,
    timeout_ms: i64,
    priority: QueryPriority,
) -> QueryContext {
    let request_id = RequestId::from(request_id);
    let deadline = if timeout_ms >= 0 {
        Some(Instant::now() + Duration::from_millis(timeout_ms as u64))
    } else {
        None
    };
    let priority = match priority {
        QueryPriority::Low => Priority::Lower,
        QueryPriority::High => Priority::Higher,
    };

    QueryContext {
        request_id,
        deadline,
        default_catalog,
        default_schema,
        priority,
    }
}

async fn handle_execute_plan(
    ctx: QueryContext,
    encoded_plan: Vec<u8>,
    query_engine: QueryEngineRef,
) -> Result<SendableRecordBatchStream> {
    // TODO: Build remote plan in physical planner.
    let physical_plan = Box::new(DataFusionPhysicalPlanAdapter::new(TypedPlan::Remote(
        encoded_plan,
    )));

    // Execute plan.
    let executor = query_engine.executor();
    executor
        .execute(&ctx, physical_plan)
        .await
        .box_err()
        .with_context(|| ErrWithCause {
            code: StatusCode::Internal,
            msg: "failed to execute remote plan",
        })
}

async fn handle_alter_table_schema(
    ctx: HandlerContext,
    request: AlterTableSchemaRequest,
) -> Result<()> {
    let request: table_engine::remote::model::AlterTableSchemaRequest =
        request.try_into().box_err().context(ErrWithCause {
            code: StatusCode::BadRequest,
            msg: "fail to convert alter table schema",
        })?;

    let schema = find_schema_by_identifier(&ctx, &request.table_ident)?;
    let table = schema
        .table_by_name(&request.table_ident.table)
        .box_err()
        .context(ErrWithCause {
            code: StatusCode::Internal,
            msg: format!("fail to get table, table:{}", request.table_ident.table),
        })?
        .context(ErrNoCause {
            code: StatusCode::NotFound,
            msg: format!("table is not found, table:{}", request.table_ident.table),
        })?;

    table
        .alter_schema(AlterSchemaRequest {
            schema: request.table_schema,
            pre_schema_version: request.pre_schema_version,
        })
        .await
        .box_err()
        .context(ErrWithCause {
            code: StatusCode::Internal,
            msg: format!(
                "fail to alter table schema, table:{}",
                request.table_ident.table
            ),
        })?;
    Ok(())
}

async fn handle_alter_table_options(
    ctx: HandlerContext,
    request: AlterTableOptionsRequest,
) -> Result<()> {
    let request: table_engine::remote::model::AlterTableOptionsRequest =
        request.try_into().box_err().context(ErrWithCause {
            code: StatusCode::BadRequest,
            msg: "fail to convert alter table options",
        })?;

    let schema = find_schema_by_identifier(&ctx, &request.table_ident)?;
    let table = schema
        .table_by_name(&request.table_ident.table)
        .box_err()
        .context(ErrWithCause {
            code: StatusCode::Internal,
            msg: format!("fail to get table, table:{}", request.table_ident.table),
        })?
        .context(ErrNoCause {
            code: StatusCode::NotFound,
            msg: format!("table is not found, table:{}", request.table_ident.table),
        })?;

    table
        .alter_options(request.options)
        .await
        .box_err()
        .context(ErrWithCause {
            code: StatusCode::Internal,
            msg: format!(
                "fail to alter table options, table:{}",
                request.table_ident.table
            ),
        })?;
    Ok(())
}

fn check_and_extract_plan(
    typed_plan: execute_plan_request::PhysicalPlan,
    engine_type: QueryEngineType,
) -> Result<Vec<u8>> {
    match (typed_plan, engine_type) {
        (execute_plan_request::PhysicalPlan::Datafusion(plan), QueryEngineType::Datafusion) => {
            Ok(plan)
        }
    }
}

fn find_table_by_identifier(
    ctx: &HandlerContext,
    table_identifier: &TableIdentifier,
) -> Result<TableRef> {
    let schema = find_schema_by_identifier(ctx, table_identifier)?;

    schema
        .table_by_name(&table_identifier.table)
        .box_err()
        .context(ErrWithCause {
            code: StatusCode::Internal,
            msg: format!("fail to get table, table:{}", table_identifier.table),
        })?
        .context(ErrNoCause {
            code: StatusCode::NotFound,
            msg: format!("table is not found, table:{}", table_identifier.table),
        })
}

fn find_schema_by_identifier(
    ctx: &HandlerContext,
    table_identifier: &TableIdentifier,
) -> Result<SchemaRef> {
    let catalog = ctx
        .catalog_manager
        .catalog_by_name(&table_identifier.catalog)
        .box_err()
        .context(ErrWithCause {
            code: StatusCode::Internal,
            msg: format!("fail to get catalog, catalog:{}", table_identifier.catalog),
        })?
        .context(ErrNoCause {
            code: StatusCode::NotFound,
            msg: format!("catalog is not found, catalog:{}", table_identifier.catalog),
        })?;
    catalog
        .schema_by_name(&table_identifier.schema)
        .box_err()
        .context(ErrWithCause {
            code: StatusCode::Internal,
            msg: format!(
                "fail to get schema of table, schema:{}",
                table_identifier.schema
            ),
        })?
        .context(ErrNoCause {
            code: StatusCode::NotFound,
            msg: format!(
                "schema of table is not found, schema:{}",
                table_identifier.schema
            ),
        })
}<|MERGE_RESOLUTION|>--- conflicted
+++ resolved
@@ -139,11 +139,12 @@
 }
 
 impl ExecutePlanMetricCollector {
-<<<<<<< HEAD
-    fn new(request_id: u64, query: String, slow_threshold_secs: u64, priority: Priority) -> Self {
-=======
-    fn new(request_id: String, query: String, slow_threshold_secs: u64) -> Self {
->>>>>>> fc76a795
+    fn new(
+        request_id: String,
+        query: String,
+        slow_threshold_secs: u64,
+        priority: Priority,
+    ) -> Self {
         Self {
             start: Instant::now(),
             query,
@@ -634,15 +635,7 @@
             .slow_threshold
             .load(std::sync::atomic::Ordering::Relaxed);
 
-<<<<<<< HEAD
         let priority = ctx.priority();
-=======
-        let metric = ExecutePlanMetricCollector::new(
-            ctx.request_id_str.clone(),
-            ctx.displayable_query,
-            slow_threshold_secs,
-        );
->>>>>>> fc76a795
         let query_ctx = create_query_ctx(
             ctx.request_id_str,
             ctx.default_catalog,
@@ -656,7 +649,7 @@
             &ctx.displayable_query
         );
         let metric = ExecutePlanMetricCollector::new(
-            ctx.request_id,
+            ctx.request_id.to_string(),
             ctx.displayable_query,
             slow_threshold_secs,
             query_ctx.priority,
@@ -697,15 +690,7 @@
             .dyn_config
             .slow_threshold
             .load(std::sync::atomic::Ordering::Relaxed);
-<<<<<<< HEAD
         let priority = ctx.priority();
-=======
-        let metric = ExecutePlanMetricCollector::new(
-            ctx.request_id_str.clone(),
-            ctx.displayable_query,
-            slow_threshold_secs,
-        );
->>>>>>> fc76a795
         let query_ctx = create_query_ctx(
             ctx.request_id_str,
             ctx.default_catalog,
@@ -714,7 +699,7 @@
             priority,
         );
         let metric = ExecutePlanMetricCollector::new(
-            ctx.request_id,
+            ctx.request_id.to_string(),
             ctx.displayable_query,
             slow_threshold_secs,
             query_ctx.priority,
