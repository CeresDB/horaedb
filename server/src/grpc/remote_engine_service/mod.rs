// Copyright 2023 The HoraeDB Authors
//
// Licensed under the Apache License, Version 2.0 (the "License");
// you may not use this file except in compliance with the License.
// You may obtain a copy of the License at
//
//     http://www.apache.org/licenses/LICENSE-2.0
//
// Unless required by applicable law or agreed to in writing, software
// distributed under the License is distributed on an "AS IS" BASIS,
// WITHOUT WARRANTIES OR CONDITIONS OF ANY KIND, either express or implied.
// See the License for the specific language governing permissions and
// limitations under the License.

// Remote engine rpc service implementation.

use std::{
    hash::Hash,
    pin::Pin,
    sync::Arc,
    task::{Context, Poll},
    time::{Duration, Instant},
};

use arrow_ext::ipc::{self, CompressOptions, CompressOutput, CompressionMethod};
use async_trait::async_trait;
use catalog::{manager::ManagerRef, schema::SchemaRef};
use ceresdbproto::{
    remote_engine::{
        execute_plan_request, read_response::Output::Arrow,
        remote_engine_service_server::RemoteEngineService, row_group, AlterTableOptionsRequest,
        AlterTableOptionsResponse, AlterTableSchemaRequest, AlterTableSchemaResponse, ExecContext,
        ExecutePlanRequest, GetTableInfoRequest, GetTableInfoResponse, ReadRequest, ReadResponse,
        WriteBatchRequest, WriteRequest, WriteResponse,
    },
    storage::{arrow_payload, ArrowPayload},
};
use common_types::{record_batch::RecordBatch, request_id::RequestId};
use futures::{
    stream::{self, BoxStream, FuturesUnordered, StreamExt},
    Future,
};
use generic_error::BoxError;
use logger::{error, info, slow_query};
use notifier::notifier::{ExecutionGuard, RequestNotifiers, RequestResult};
use proxy::{
    hotspot::{HotspotRecorder, Message},
    instance::InstanceRef,
};
use query_engine::{
    context::Context as QueryContext,
    datafusion_impl::physical_plan::{DataFusionPhysicalPlanAdapter, TypedPlan},
    physical_planner::PhysicalPlanRef,
    QueryEngineRef, QueryEngineType,
};
use snafu::{OptionExt, ResultExt};
use table_engine::{
    engine::EngineRuntimes,
    predicate::PredicateRef,
    remote::model::{self, TableIdentifier},
    stream::{PartitionedStreams, SendableRecordBatchStream},
    table::{AlterSchemaRequest, TableRef},
};
use time_ext::InstantExt;
use tokio::sync::mpsc::{self, Sender};
use tokio_stream::{wrappers::ReceiverStream, Stream};
use tonic::{Request, Response, Status};

use super::metrics::REMOTE_ENGINE_WRITE_BATCH_NUM_ROWS_HISTOGRAM;
use crate::{
    config::QueryDedupConfig,
    grpc::{
        metrics::{
            REMOTE_ENGINE_GRPC_HANDLER_COUNTER_VEC,
            REMOTE_ENGINE_GRPC_HANDLER_DURATION_HISTOGRAM_VEC,
        },
        remote_engine_service::error::{ErrNoCause, ErrWithCause, Result, StatusCode},
    },
};

pub mod error;

const STREAM_QUERY_CHANNEL_LEN: usize = 200;
const DEFAULT_COMPRESS_MIN_LENGTH: usize = 80 * 1024;

#[derive(Debug, Clone)]
pub enum RecordBatchWithMetrics {
    RecordBatch(RecordBatch),
    Metrics(String),
}

#[derive(Clone, Debug, PartialEq, Eq, Hash)]
pub struct StreamReadReqKey {
    table: String,
    predicate: PredicateRef,
    projection: Option<Vec<usize>>,
}

impl StreamReadReqKey {
    pub fn new(table: String, predicate: PredicateRef, projection: Option<Vec<usize>>) -> Self {
        Self {
            table,
            predicate,
            projection,
        }
    }
}

pub type StreamReadRequestNotifiers =
    Arc<RequestNotifiers<StreamReadReqKey, mpsc::Sender<Result<RecordBatch>>>>;

#[derive(Clone, Debug, PartialEq, Eq, Hash)]
pub struct PhysicalPlanKey {
    encoded_plan: Vec<u8>,
}

pub type PhysicalPlanNotifiers =
    Arc<RequestNotifiers<PhysicalPlanKey, mpsc::Sender<Result<RecordBatch>>>>;

/// Stream metric
trait MetricCollector: 'static + Send + Unpin {
    fn collect(self);
}

struct StreamReadMetricCollector(Instant);

impl MetricCollector for StreamReadMetricCollector {
    fn collect(self) {
        REMOTE_ENGINE_GRPC_HANDLER_DURATION_HISTOGRAM_VEC
            .stream_read
            .observe(self.0.saturating_elapsed().as_secs_f64());
    }
}

struct ExecutePlanMetricCollector {
    start: Instant,
    query: String,
    request_id: RequestId,
    slow_threshold: Duration,
}

impl ExecutePlanMetricCollector {
    fn new(request_id: u64, query: String, slow_threshold_secs: u64) -> Self {
        Self {
            start: Instant::now(),
            query,
            request_id: request_id.into(),
            slow_threshold: Duration::from_secs(slow_threshold_secs),
        }
    }
}

impl MetricCollector for ExecutePlanMetricCollector {
    fn collect(self) {
        let cost = self.start.elapsed();
        if cost > self.slow_threshold {
            slow_query!(
                "Remote query elapsed:{:?}, id:{}, query:{}",
                cost,
                self.request_id,
                self.query
            );
        }
        REMOTE_ENGINE_GRPC_HANDLER_DURATION_HISTOGRAM_VEC
            .execute_physical_plan
            .observe(cost.as_secs_f64());
    }
}

/// Stream with metric
struct StreamWithMetric<M: MetricCollector> {
    inner: BoxStream<'static, Result<RecordBatch>>,
    metric: Option<M>,
}

impl<M: MetricCollector> StreamWithMetric<M> {
    fn new(inner: BoxStream<'static, Result<RecordBatch>>, metric: M) -> Self {
        Self {
            inner,
            metric: Some(metric),
        }
    }
}

impl<M: MetricCollector> Stream for StreamWithMetric<M> {
    type Item = Result<RecordBatch>;

    fn poll_next(self: Pin<&mut Self>, cx: &mut Context<'_>) -> Poll<Option<Self::Item>> {
        self.get_mut().inner.poll_next_unpin(cx)
    }
}

impl<M: MetricCollector> Drop for StreamWithMetric<M> {
    fn drop(&mut self) {
        let metric = self.metric.take();
        if let Some(metric) = metric {
            metric.collect();
        }
    }
}

struct StreamRecordBatchWithMetrics {
    inner: BoxStream<'static, Result<RecordBatch>>,
    physical_plan: Option<PhysicalPlanRef>,
}

impl StreamRecordBatchWithMetrics {
    fn new(
        inner: BoxStream<'static, Result<RecordBatch>>,
        physical_plan: Option<PhysicalPlanRef>,
    ) -> Self {
        Self {
            inner,
            physical_plan,
        }
    }
}

impl Stream for StreamRecordBatchWithMetrics {
    type Item = Result<RecordBatchWithMetrics>;

    fn poll_next(self: Pin<&mut Self>, cx: &mut Context<'_>) -> Poll<Option<Self::Item>> {
        let this = self.get_mut();
        match this.inner.poll_next_unpin(cx) {
            Poll::Ready(Some(res)) => {
                Poll::Ready(Some(res.map(RecordBatchWithMetrics::RecordBatch)))
            }
            Poll::Ready(None) => match &this.physical_plan {
                Some(physical_plan) => {
                    let metrics = physical_plan.metrics_to_string();
                    this.physical_plan = None;
                    Poll::Ready(Some(Ok(RecordBatchWithMetrics::Metrics(metrics))))
                }
                None => Poll::Ready(None),
            },
            Poll::Pending => Poll::Pending,
        }
    }
}

macro_rules! record_stream_to_response_stream {
    ($record_stream_result:ident, $StreamType:ident) => {
        match $record_stream_result {
            Ok(stream) => {
                let new_stream: Self::$StreamType = Box::pin(stream.map(|res| match res {
                    Ok(res) => match res {
                        RecordBatchWithMetrics::Metrics(metrics) => {
                            let resp = ReadResponse {
                                header: Some(error::build_ok_header()),
                                metrics: Some(metrics),
                                output: None,
                            };
                            Ok(resp)
                        }
                        RecordBatchWithMetrics::RecordBatch(record_batch) => {
                            let resp = match ipc::encode_record_batch(
                                &record_batch.into_arrow_record_batch(),
                                CompressOptions {
                                    compress_min_length: DEFAULT_COMPRESS_MIN_LENGTH,
                                    method: CompressionMethod::Zstd,
                                },
                            )
                            .box_err()
                            .context(ErrWithCause {
                                code: StatusCode::Internal,
                                msg: "encode record batch failed",
                            }) {
                                Err(e) => ReadResponse {
                                    header: Some(error::build_err_header(e)),
                                    ..Default::default()
                                },
                                Ok(CompressOutput { payload, method }) => {
                                    let compression = match method {
                                        CompressionMethod::None => arrow_payload::Compression::None,
                                        CompressionMethod::Zstd => arrow_payload::Compression::Zstd,
                                    };

                                    ReadResponse {
                                        header: Some(error::build_ok_header()),
                                        metrics: None,
                                        output: Some(Arrow(ArrowPayload {
                                            record_batches: vec![payload],
                                            compression: compression as i32,
                                        })),
                                    }
                                }
                            };

                            Ok(resp)
                        }
                    },
                    Err(e) => {
                        let resp = ReadResponse {
                            header: Some(error::build_err_header(e)),
                            ..Default::default()
                        };
                        Ok(resp)
                    }
                }));
                Ok(Response::new(new_stream))
            }
            Err(e) => {
                let resp = ReadResponse {
                    header: Some(error::build_err_header(e)),
                    ..Default::default()
                };
                let stream = stream::once(async { Ok(resp) });
                Ok(Response::new(Box::pin(stream)))
            }
        }
    };
}

#[derive(Clone)]
pub struct QueryDedup {
    pub config: QueryDedupConfig,
    pub request_notifiers: StreamReadRequestNotifiers,
    pub physical_plan_notifiers: PhysicalPlanNotifiers,
}

#[derive(Clone)]
pub struct RemoteEngineServiceImpl {
    pub instance: InstanceRef,
    pub runtimes: Arc<EngineRuntimes>,
    pub query_dedup: Option<QueryDedup>,
    pub hotspot_recorder: Arc<HotspotRecorder>,
}

impl RemoteEngineServiceImpl {
    async fn stream_read_internal(
        &self,
        request: Request<ReadRequest>,
    ) -> Result<StreamRecordBatchWithMetrics> {
        let metric = StreamReadMetricCollector(Instant::now());

        let ctx = self.handler_ctx();
        let (tx, rx) = mpsc::channel(STREAM_QUERY_CHANNEL_LEN);
        let handle = self.runtimes.read_runtime.spawn(async move {
            let read_request = request.into_inner();
            handle_stream_read(ctx, read_request).await
        });
        let streams = handle.await.box_err().context(ErrWithCause {
            code: StatusCode::Internal,
            msg: "fail to join task",
        })??;

        for stream in streams.streams {
            let mut stream = stream.map(|result| {
                result.box_err().context(ErrWithCause {
                    code: StatusCode::Internal,
                    msg: "record batch failed",
                })
            });
            let tx = tx.clone();
            self.runtimes.read_runtime.spawn(async move {
                let mut num_rows = 0;
                while let Some(batch) = stream.next().await {
                    if let Ok(record_batch) = &batch {
                        num_rows += record_batch.num_rows();
                    }
                    if let Err(e) = tx.send(batch).await {
                        error!("Failed to send handler result, err:{}.", e);
                        break;
                    }
                }
                REMOTE_ENGINE_GRPC_HANDLER_COUNTER_VEC
                    .query_succeeded_row
                    .inc_by(num_rows as u64);
            });
        }

        let stream = StreamWithMetric::new(Box::pin(ReceiverStream::new(rx)), metric);
        Ok(StreamRecordBatchWithMetrics::new(Box::pin(stream), None))
    }

    async fn dedup_stream_read_internal(
        &self,
        query_dedup: QueryDedup,
        request: Request<ReadRequest>,
    ) -> Result<StreamRecordBatchWithMetrics> {
        let metric = StreamReadMetricCollector(Instant::now());

        let request = request.into_inner();
        let table_engine::remote::model::ReadRequest {
            table,
            read_request,
        } = request.clone().try_into().box_err().context(ErrWithCause {
            code: StatusCode::BadRequest,
            msg: "fail to convert read request",
        })?;

        let request_key = StreamReadReqKey::new(
            table.table.clone(),
            read_request.predicate.clone(),
            read_request.projected_schema.projection(),
        );

        let QueryDedup {
            config,
            request_notifiers,
            ..
        } = query_dedup;

        let (tx, rx) = mpsc::channel(config.notify_queue_cap);
        match request_notifiers.insert_notifier(request_key.clone(), tx) {
            // The first request, need to handle it, and then notify the other requests.
            RequestResult::First => {
                let ctx = self.handler_ctx();
                let query = async move { handle_stream_read(ctx, request).await };
                self.read_and_send_dedupped_resps(
                    request_key,
                    query,
                    request_notifiers.clone(),
                    config.notify_timeout.0,
                )
                .await?;
            }
            // The request is waiting for the result of first request.
            RequestResult::Wait => {
                // TODO: add metrics to collect the time cost of waited stream
                // read.
            }
        }

        let stream = StreamWithMetric::new(Box::pin(ReceiverStream::new(rx)), metric);
        Ok(StreamRecordBatchWithMetrics::new(Box::pin(stream), None))
    }

    async fn read_and_send_dedupped_resps<K, F>(
        &self,
        request_key: K,
        query: F,
        notifiers: Arc<RequestNotifiers<K, mpsc::Sender<Result<RecordBatch>>>>,
        notify_timeout: Duration,
    ) -> Result<()>
    where
        K: Hash + PartialEq + Eq,
        F: Future<Output = Result<PartitionedStreams>> + Send + 'static,
    {
        // This is used to remove key when future is cancelled.
        let mut guard = ExecutionGuard::new(|| {
            notifiers.take_notifiers(&request_key);
        });
        let handle = self.runtimes.read_runtime.spawn(query);
        let streams = handle.await.box_err().context(ErrWithCause {
            code: StatusCode::Internal,
            msg: "fail to join task",
        })??;

        let mut stream_read = FuturesUnordered::new();
        for stream in streams.streams {
            let mut stream = stream.map(|result| {
                result.box_err().context(ErrWithCause {
                    code: StatusCode::Internal,
                    msg: "record batch failed",
                })
            });

            let handle = self.runtimes.read_runtime.spawn(async move {
                let mut batches = Vec::new();
                while let Some(batch) = stream.next().await {
                    batches.push(batch)
                }

                batches
            });
            stream_read.push(handle);
        }

        // Collect all the data from the stream to let more duplicate request query to
        // be batched.
        let mut resps = Vec::new();
        while let Some(result) = stream_read.next().await {
            let batch = result.box_err().context(ErrWithCause {
                code: StatusCode::Internal,
                msg: "failed to join task",
            })?;
            resps.extend(batch);
        }

        // We should set cancel to guard, otherwise the key will be removed twice.
        guard.cancel();
        let notifiers = notifiers.take_notifiers(&request_key).unwrap();

        // Do send in background to avoid blocking the rpc procedure.
        self.runtimes.read_runtime.spawn(async move {
            Self::send_dedupped_resps(resps, notifiers, notify_timeout).await;
        });

        Ok(())
    }

    /// Send the response to the queriers that share the same query request.
    async fn send_dedupped_resps(
        resps: Vec<Result<RecordBatch>>,
        notifiers: Vec<Sender<Result<RecordBatch>>>,
        notify_timeout: Duration,
    ) {
        let mut num_rows = 0;
        for resp in resps {
            match resp {
                Ok(batch) => {
                    num_rows += batch.num_rows();
                    for notifier in &notifiers {
                        if let Err(e) = notifier
                            .send_timeout(Ok(batch.clone()), notify_timeout)
                            .await
                        {
                            error!("Failed to send handler result, err:{}.", e);
                        }
                    }
                }
                Err(_) => {
                    for notifier in &notifiers {
                        let err = ErrNoCause {
                            code: StatusCode::Internal,
                            msg: "failed to handler request".to_string(),
                        }
                        .fail();

                        if let Err(e) = notifier.send_timeout(err, notify_timeout).await {
                            error!("Failed to send handler result, err:{}.", e);
                        }
                    }
                    break;
                }
            }
        }

        let total_num_rows = (num_rows * notifiers.len()) as u64;
        let num_dedupped_reqs = (notifiers.len() - 1) as u64;
        REMOTE_ENGINE_GRPC_HANDLER_COUNTER_VEC
            .query_succeeded_row
            .inc_by(total_num_rows);
        REMOTE_ENGINE_GRPC_HANDLER_COUNTER_VEC
            .dedupped_stream_query
            .inc_by(num_dedupped_reqs);
    }

    async fn write_internal(
        &self,
        request: Request<WriteRequest>,
    ) -> std::result::Result<Response<WriteResponse>, Status> {
        let begin_instant = Instant::now();
        let ctx = self.handler_ctx();
        let handle = self.runtimes.write_runtime.spawn(async move {
            let request = request.into_inner();
            handle_write(ctx, request).await
        });

        let res = handle.await.box_err().context(ErrWithCause {
            code: StatusCode::Internal,
            msg: "fail to join task",
        });

        let mut resp = WriteResponse::default();
        match res {
            Ok(Ok(v)) => {
                resp.header = Some(error::build_ok_header());
                resp.affected_rows = v.affected_rows;
            }
            Ok(Err(e)) | Err(e) => {
                resp.header = Some(error::build_err_header(e));
            }
        };

        REMOTE_ENGINE_GRPC_HANDLER_DURATION_HISTOGRAM_VEC
            .write
            .observe(begin_instant.saturating_elapsed().as_secs_f64());
        Ok(Response::new(resp))
    }

    async fn get_table_info_internal(
        &self,
        request: Request<GetTableInfoRequest>,
    ) -> std::result::Result<Response<GetTableInfoResponse>, Status> {
        let begin_instant = Instant::now();
        let ctx = self.handler_ctx();
        let handle = self.runtimes.read_runtime.spawn(async move {
            let request = request.into_inner();
            handle_get_table_info(ctx, request).await
        });

        let res = handle.await.box_err().context(ErrWithCause {
            code: StatusCode::Internal,
            msg: "fail to join task",
        });

        let mut resp = GetTableInfoResponse::default();
        match res {
            Ok(Ok(v)) => {
                resp.header = Some(error::build_ok_header());
                resp.table_info = v.table_info;
            }
            Ok(Err(e)) | Err(e) => {
                resp.header = Some(error::build_err_header(e));
            }
        };

        REMOTE_ENGINE_GRPC_HANDLER_DURATION_HISTOGRAM_VEC
            .get_table_info
            .observe(begin_instant.saturating_elapsed().as_secs_f64());
        Ok(Response::new(resp))
    }

    async fn write_batch_internal(
        &self,
        request: Request<WriteBatchRequest>,
    ) -> std::result::Result<Response<WriteResponse>, Status> {
        let begin_instant = Instant::now();
        let request = request.into_inner();
        let mut write_table_handles = Vec::with_capacity(request.batch.len());
        for one_request in request.batch {
            let ctx = self.handler_ctx();
            let handle = self
                .runtimes
                .write_runtime
                .spawn(handle_write(ctx, one_request));
            write_table_handles.push(handle);
        }

        let mut batch_resp = WriteResponse {
            header: Some(error::build_ok_header()),
            affected_rows: 0,
        };
        for write_handle in write_table_handles {
            let write_result = write_handle.await.box_err().context(ErrWithCause {
                code: StatusCode::Internal,
                msg: "fail to run the join task",
            });
            // The underlying write can't be cancelled, so just ignore the left write
            // handles (don't abort them) if any error is encountered.
            match write_result {
                Ok(res) => match res {
                    Ok(resp) => batch_resp.affected_rows += resp.affected_rows,
                    Err(e) => {
                        error!("Failed to write batches, err:{e}");
                        batch_resp.header = Some(error::build_err_header(e));
                        break;
                    }
                },
                Err(e) => {
                    error!("Failed to write batches, err:{e}");
                    batch_resp.header = Some(error::build_err_header(e));
                    break;
                }
            };
        }

        REMOTE_ENGINE_GRPC_HANDLER_DURATION_HISTOGRAM_VEC
            .write_batch
            .observe(begin_instant.saturating_elapsed().as_secs_f64());

        Ok(Response::new(batch_resp))
    }

    async fn execute_physical_plan_internal(
        &self,
        request: Request<ExecutePlanRequest>,
<<<<<<< HEAD
    ) -> Result<StreamRecordBatchWithMetrics> {
        let metric = ExecutePlanMetricCollector(Instant::now());
=======
    ) -> Result<StreamWithMetric<ExecutePlanMetricCollector>> {
>>>>>>> 22b724ca
        let request = request.into_inner();
        let query_engine = self.instance.query_engine.clone();
        let (ctx, encoded_plan) = extract_plan_from_req(request)?;
        let slow_threshold_secs = self
            .instance
            .dyn_config
            .slow_threshold
            .load(std::sync::atomic::Ordering::Relaxed);

        let metric = ExecutePlanMetricCollector::new(
            ctx.request_id,
            ctx.displayable_query,
            slow_threshold_secs,
        );
        let query_ctx = create_query_ctx(
            ctx.request_id,
            ctx.default_catalog,
            ctx.default_schema,
            ctx.timeout_ms,
        );

        let physical_plan = Arc::new(DataFusionPhysicalPlanAdapter::new(TypedPlan::Remote(
            encoded_plan,
        )));
        let physical_plan_clone = physical_plan.clone();

        let stream = self
            .runtimes
            .read_runtime
<<<<<<< HEAD
            .spawn(async move { handle_execute_plan(ctx, physical_plan, query_engine).await })
=======
            .spawn(async move { handle_execute_plan(query_ctx, encoded_plan, query_engine).await })
>>>>>>> 22b724ca
            .await
            .box_err()
            .with_context(|| ErrWithCause {
                code: StatusCode::Internal,
                msg: "failed to run execute physical plan task",
            })??
            .map(|result| {
                result.box_err().context(ErrWithCause {
                    code: StatusCode::Internal,
                    msg: "failed to poll record batch for remote physical plan",
                })
            });

        let stream = StreamWithMetric::new(Box::pin(stream), metric);
        Ok(StreamRecordBatchWithMetrics::new(
            Box::pin(stream),
            Some(physical_plan_clone),
        ))
    }

    async fn dedup_execute_physical_plan_internal(
        &self,
        query_dedup: QueryDedup,
        request: Request<ExecutePlanRequest>,
<<<<<<< HEAD
    ) -> Result<StreamRecordBatchWithMetrics> {
        let metric = ExecutePlanMetricCollector(Instant::now());
=======
    ) -> Result<StreamWithMetric<ExecutePlanMetricCollector>> {
>>>>>>> 22b724ca
        let request = request.into_inner();
        let query_engine = self.instance.query_engine.clone();
        let (ctx, encoded_plan) = extract_plan_from_req(request)?;
        let slow_threshold_secs = self
            .instance
            .dyn_config
            .slow_threshold
            .load(std::sync::atomic::Ordering::Relaxed);
        let metric = ExecutePlanMetricCollector::new(
            ctx.request_id,
            ctx.displayable_query,
            slow_threshold_secs,
        );
        let query_ctx = create_query_ctx(
            ctx.request_id,
            ctx.default_catalog,
            ctx.default_schema,
            ctx.timeout_ms,
        );

        let key = PhysicalPlanKey {
            encoded_plan: encoded_plan.clone(),
        };

        let physical_plan = Arc::new(DataFusionPhysicalPlanAdapter::new(TypedPlan::Remote(
            encoded_plan,
        )));

        let physical_plan_clone = physical_plan.clone();

        let QueryDedup {
            config,
            physical_plan_notifiers,
            ..
        } = query_dedup;

        let (tx, rx) = mpsc::channel(config.notify_queue_cap);
        match physical_plan_notifiers.insert_notifier(key.clone(), tx) {
            // The first request, need to handle it, and then notify the other requests.
            RequestResult::First => {
                let query = async move {
<<<<<<< HEAD
                    handle_execute_plan(ctx, physical_plan, query_engine)
=======
                    handle_execute_plan(query_ctx, encoded_plan, query_engine)
>>>>>>> 22b724ca
                        .await
                        .map(PartitionedStreams::one_stream)
                };
                self.read_and_send_dedupped_resps(
                    key,
                    query,
                    physical_plan_notifiers,
                    config.notify_timeout.0,
                )
                .await?;
            }
            // The request is waiting for the result of first request.
            RequestResult::Wait => {
                // TODO: add metrics to collect the time cost of waited stream
                // read.
            }
        }

        let stream = StreamWithMetric::new(Box::pin(ReceiverStream::new(rx)), metric);
        Ok(StreamRecordBatchWithMetrics::new(
            Box::pin(stream),
            Some(physical_plan_clone),
        ))
    }

    async fn alter_table_schema_internal(
        &self,
        request: Request<AlterTableSchemaRequest>,
    ) -> std::result::Result<Response<AlterTableSchemaResponse>, Status> {
        let begin_instant = Instant::now();
        let ctx = self.handler_ctx();
        let handle = self.runtimes.read_runtime.spawn(async move {
            let request = request.into_inner();
            handle_alter_table_schema(ctx, request).await
        });

        let res = handle.await.box_err().context(ErrWithCause {
            code: StatusCode::Internal,
            msg: "fail to join task",
        });

        let mut resp = AlterTableSchemaResponse::default();
        match res {
            Ok(Ok(_)) => {
                resp.header = Some(error::build_ok_header());
            }
            Ok(Err(e)) | Err(e) => {
                resp.header = Some(error::build_err_header(e));
            }
        };

        REMOTE_ENGINE_GRPC_HANDLER_DURATION_HISTOGRAM_VEC
            .alter_table_schema
            .observe(begin_instant.saturating_elapsed().as_secs_f64());
        Ok(Response::new(resp))
    }

    async fn alter_table_options_internal(
        &self,
        request: Request<AlterTableOptionsRequest>,
    ) -> std::result::Result<Response<AlterTableOptionsResponse>, Status> {
        let begin_instant = Instant::now();
        let ctx = self.handler_ctx();
        let handle = self.runtimes.read_runtime.spawn(async move {
            let request = request.into_inner();
            handle_alter_table_options(ctx, request).await
        });

        let res = handle.await.box_err().context(ErrWithCause {
            code: StatusCode::Internal,
            msg: "fail to join task",
        });

        let mut resp = AlterTableOptionsResponse::default();
        match res {
            Ok(Ok(_)) => {
                resp.header = Some(error::build_ok_header());
            }
            Ok(Err(e)) | Err(e) => {
                resp.header = Some(error::build_err_header(e));
            }
        };

        REMOTE_ENGINE_GRPC_HANDLER_DURATION_HISTOGRAM_VEC
            .alter_table_options
            .observe(begin_instant.saturating_elapsed().as_secs_f64());
        Ok(Response::new(resp))
    }

    fn handler_ctx(&self) -> HandlerContext {
        HandlerContext {
            catalog_manager: self.instance.catalog_manager.clone(),
            hotspot_recorder: self.hotspot_recorder.clone(),
        }
    }
}

/// Context for handling all kinds of remote engine service.
#[derive(Clone)]
struct HandlerContext {
    catalog_manager: ManagerRef,
    hotspot_recorder: Arc<HotspotRecorder>,
}

#[async_trait]
impl RemoteEngineService for RemoteEngineServiceImpl {
    type ExecutePhysicalPlanStream = BoxStream<'static, std::result::Result<ReadResponse, Status>>;
    type ReadStream = BoxStream<'static, std::result::Result<ReadResponse, Status>>;

    async fn read(
        &self,
        request: Request<ReadRequest>,
    ) -> std::result::Result<Response<Self::ReadStream>, Status> {
        if let Some(table) = &request.get_ref().table {
            self.hotspot_recorder
                .send_msg_or_log(
                    "inc_query_reqs",
                    Message::Query(format_hot_key(&table.schema, &table.table)),
                )
                .await
        }

        REMOTE_ENGINE_GRPC_HANDLER_COUNTER_VEC.stream_query.inc();
        let result = match self.query_dedup.clone() {
            Some(query_dedup) => self.dedup_stream_read_internal(query_dedup, request).await,
            None => self.stream_read_internal(request).await,
        };

        record_stream_to_response_stream!(result, ReadStream)
    }

    async fn write(
        &self,
        request: Request<WriteRequest>,
    ) -> std::result::Result<Response<WriteResponse>, Status> {
        self.write_internal(request).await
    }

    async fn get_table_info(
        &self,
        request: Request<GetTableInfoRequest>,
    ) -> std::result::Result<Response<GetTableInfoResponse>, Status> {
        self.get_table_info_internal(request).await
    }

    async fn write_batch(
        &self,
        request: Request<WriteBatchRequest>,
    ) -> std::result::Result<Response<WriteResponse>, Status> {
        self.write_batch_internal(request).await
    }

    async fn execute_physical_plan(
        &self,
        request: Request<ExecutePlanRequest>,
    ) -> std::result::Result<Response<Self::ExecutePhysicalPlanStream>, Status> {
        if let Some(table) = &request.get_ref().table {
            self.hotspot_recorder
                .send_msg_or_log(
                    "inc_remote_plan_reqs",
                    Message::Query(format_hot_key(&table.schema, &table.table)),
                )
                .await
        }

        let record_stream_result = match self.query_dedup.clone() {
            Some(query_dedup) => {
                self.dedup_execute_physical_plan_internal(query_dedup, request)
                    .await
            }
            None => self.execute_physical_plan_internal(request).await,
        };

        record_stream_to_response_stream!(record_stream_result, ExecutePhysicalPlanStream)
    }

    async fn alter_table_schema(
        &self,
        request: Request<AlterTableSchemaRequest>,
    ) -> std::result::Result<Response<AlterTableSchemaResponse>, Status> {
        self.alter_table_schema_internal(request).await
    }

    async fn alter_table_options(
        &self,
        request: Request<AlterTableOptionsRequest>,
    ) -> std::result::Result<Response<AlterTableOptionsResponse>, Status> {
        self.alter_table_options_internal(request).await
    }
}

async fn handle_stream_read(
    ctx: HandlerContext,
    request: ReadRequest,
) -> Result<PartitionedStreams> {
    let table_engine::remote::model::ReadRequest {
        table: table_ident,
        read_request,
    } = request.try_into().box_err().context(ErrWithCause {
        code: StatusCode::BadRequest,
        msg: "fail to convert read request",
    })?;

    let request_id = read_request.request_id;
    info!(
        "Handle stream read, request_id:{request_id}, table:{table_ident:?}, read_options:{:?}, predicate:{:?} ",
        read_request.opts,
        read_request.predicate,
    );

    let begin = Instant::now();
    let table = find_table_by_identifier(&ctx, &table_ident)?;
    let res = table
        .partitioned_read(read_request.clone())
        .await
        .box_err()
        .with_context(|| ErrWithCause {
            code: StatusCode::Internal,
            msg: format!("fail to read table, table:{table_ident:?}"),
        });
    match res {
        Ok(streams) => {
            info!(
                "Handle stream read success, request_id:{request_id}, table:{table_ident:?}, cost:{:?}, read_options:{:?}, predicate:{:?}",
                begin.elapsed(),
                read_request.opts,
                read_request.predicate,
            );

            REMOTE_ENGINE_GRPC_HANDLER_COUNTER_VEC
                .stream_query_succeeded
                .inc();
            Ok(streams)
        }
        Err(e) => {
            error!(
                "Handle stream read failed, request_id:{request_id}, table:{table_ident:?}, cost:{:?}, read_options:{:?}, predicate:{:?}, err:{e}",
                begin.elapsed(),
                read_request.opts,
                read_request.predicate,
            );

            REMOTE_ENGINE_GRPC_HANDLER_COUNTER_VEC
                .stream_query_failed
                .inc();
            Err(e)
        }
    }
}

fn format_hot_key(schema: &str, table: &str) -> String {
    format!("{schema}/{table}")
}

async fn record_write(
    hotspot_recorder: &Arc<HotspotRecorder>,
    request: &table_engine::remote::model::WriteRequest,
) {
    let hot_key = format_hot_key(&request.table.schema, &request.table.table);
    let row_count = request.write_request.row_group.num_rows();
    let field_count = row_count * request.write_request.row_group.schema().num_columns();
    hotspot_recorder
        .send_msg_or_log(
            "inc_write_reqs",
            Message::Write {
                key: hot_key,
                row_count,
                field_count,
            },
        )
        .await;
}

async fn handle_write(ctx: HandlerContext, request: WriteRequest) -> Result<WriteResponse> {
    let table_ident: TableIdentifier = request
        .table
        .context(ErrNoCause {
            code: StatusCode::BadRequest,
            msg: "missing table ident",
        })?
        .into();

    let rows_payload = request
        .row_group
        .context(ErrNoCause {
            code: StatusCode::BadRequest,
            msg: "missing row group payload",
        })?
        .rows
        .context(ErrNoCause {
            code: StatusCode::BadRequest,
            msg: "missing rows payload",
        })?;

    let table = find_table_by_identifier(&ctx, &table_ident)?;
    let write_request = match rows_payload {
        row_group::Rows::Arrow(_) => {
            // The payload encoded in arrow format won't be accept any more.
            return ErrNoCause {
                code: StatusCode::BadRequest,
                msg: "payload encoded in arrow format is not supported anymore",
            }
            .fail();
        }
        row_group::Rows::Contiguous(payload) => {
            let schema = table.schema();
            let row_group =
                model::WriteRequest::decode_row_group_from_contiguous_payload(payload, &schema)
                    .box_err()
                    .context(ErrWithCause {
                        code: StatusCode::BadRequest,
                        msg: "failed to decode row group payload",
                    })?;
            model::WriteRequest::new(table_ident, row_group)
        }
    };

    // In theory we should record write request we at the beginning of server's
    // handle, but the payload is encoded, so we cannot record until decode payload
    // here.
    record_write(&ctx.hotspot_recorder, &write_request).await;

    let num_rows = write_request.write_request.row_group.num_rows();
    REMOTE_ENGINE_WRITE_BATCH_NUM_ROWS_HISTOGRAM.observe(num_rows as f64);

    let res = table
        .write(write_request.write_request)
        .await
        .box_err()
        .context(ErrWithCause {
            code: StatusCode::Internal,
            msg: format!("fail to write table, table:{:?}", write_request.table),
        });
    match res {
        Ok(affected_rows) => {
            REMOTE_ENGINE_GRPC_HANDLER_COUNTER_VEC.write_succeeded.inc();
            REMOTE_ENGINE_GRPC_HANDLER_COUNTER_VEC
                .write_succeeded_row
                .inc_by(affected_rows as u64);
            Ok(WriteResponse {
                header: None,
                affected_rows: affected_rows as u64,
            })
        }
        Err(e) => {
            REMOTE_ENGINE_GRPC_HANDLER_COUNTER_VEC.write_failed.inc();
            REMOTE_ENGINE_GRPC_HANDLER_COUNTER_VEC
                .write_failed_row
                .inc_by(num_rows as u64);
            Err(e)
        }
    }
}

async fn handle_get_table_info(
    ctx: HandlerContext,
    request: GetTableInfoRequest,
) -> Result<GetTableInfoResponse> {
    let request: table_engine::remote::model::GetTableInfoRequest =
        request.try_into().box_err().context(ErrWithCause {
            code: StatusCode::BadRequest,
            msg: "fail to convert get table info request",
        })?;

    let schema = find_schema_by_identifier(&ctx, &request.table)?;
    let table = schema
        .table_by_name(&request.table.table)
        .box_err()
        .context(ErrWithCause {
            code: StatusCode::Internal,
            msg: format!("fail to get table, table:{}", request.table.table),
        })?
        .context(ErrNoCause {
            code: StatusCode::NotFound,
            msg: format!("table is not found, table:{}", request.table.table),
        })?;

    Ok(GetTableInfoResponse {
        header: None,
        table_info: Some(ceresdbproto::remote_engine::TableInfo {
            catalog_name: request.table.catalog,
            schema_name: schema.name().to_string(),
            schema_id: schema.id().as_u32(),
            table_name: table.name().to_string(),
            table_id: table.id().as_u64(),
            table_schema: Some((&table.schema()).into()),
            engine: table.engine_type().to_string(),
            options: table.options(),
            partition_info: table.partition_info().map(Into::into),
        }),
    })
}

fn extract_plan_from_req(request: ExecutePlanRequest) -> Result<(ExecContext, Vec<u8>)> {
    // Build execution context.
    let ctx_in_req = request.context.with_context(|| ErrNoCause {
        code: StatusCode::Internal,
        msg: "execution context not found in physical plan request",
    })?;
    let typed_plan_in_req = request.physical_plan.with_context(|| ErrNoCause {
        code: StatusCode::Internal,
        msg: "plan not found in physical plan request",
    })?;
    // FIXME: return the type from query engine.
    let valid_plan = check_and_extract_plan(typed_plan_in_req, QueryEngineType::Datafusion)?;

    Ok((ctx_in_req, valid_plan))
}

<<<<<<< HEAD
async fn handle_execute_plan(
    ctx: ExecContext,
    physical_plan: PhysicalPlanRef,
    query_engine: QueryEngineRef,
) -> Result<SendableRecordBatchStream> {
    let ExecContext {
        request_id,
        default_catalog,
        default_schema,
        timeout_ms,
    } = ctx;

=======
fn create_query_ctx(
    request_id: u64,
    default_catalog: String,
    default_schema: String,
    timeout_ms: i64,
) -> QueryContext {
>>>>>>> 22b724ca
    let request_id = RequestId::from(request_id);
    let deadline = if timeout_ms >= 0 {
        Some(Instant::now() + Duration::from_millis(timeout_ms as u64))
    } else {
        None
    };

    QueryContext {
        request_id,
        deadline,
        default_catalog,
        default_schema,
    }
}

<<<<<<< HEAD
=======
async fn handle_execute_plan(
    ctx: QueryContext,
    encoded_plan: Vec<u8>,
    query_engine: QueryEngineRef,
) -> Result<SendableRecordBatchStream> {
    // TODO: Build remote plan in physical planner.
    let physical_plan = Box::new(DataFusionPhysicalPlanAdapter::new(TypedPlan::Remote(
        encoded_plan,
    )));

>>>>>>> 22b724ca
    // Execute plan.
    let executor = query_engine.executor();
    executor
        .execute(&ctx, physical_plan)
        .await
        .box_err()
        .with_context(|| ErrWithCause {
            code: StatusCode::Internal,
            msg: "failed to execute remote plan",
        })
}

async fn handle_alter_table_schema(
    ctx: HandlerContext,
    request: AlterTableSchemaRequest,
) -> Result<()> {
    let request: table_engine::remote::model::AlterTableSchemaRequest =
        request.try_into().box_err().context(ErrWithCause {
            code: StatusCode::BadRequest,
            msg: "fail to convert alter table schema",
        })?;

    let schema = find_schema_by_identifier(&ctx, &request.table_ident)?;
    let table = schema
        .table_by_name(&request.table_ident.table)
        .box_err()
        .context(ErrWithCause {
            code: StatusCode::Internal,
            msg: format!("fail to get table, table:{}", request.table_ident.table),
        })?
        .context(ErrNoCause {
            code: StatusCode::NotFound,
            msg: format!("table is not found, table:{}", request.table_ident.table),
        })?;

    table
        .alter_schema(AlterSchemaRequest {
            schema: request.table_schema,
            pre_schema_version: request.pre_schema_version,
        })
        .await
        .box_err()
        .context(ErrWithCause {
            code: StatusCode::Internal,
            msg: format!(
                "fail to alter table schema, table:{}",
                request.table_ident.table
            ),
        })?;
    Ok(())
}

async fn handle_alter_table_options(
    ctx: HandlerContext,
    request: AlterTableOptionsRequest,
) -> Result<()> {
    let request: table_engine::remote::model::AlterTableOptionsRequest =
        request.try_into().box_err().context(ErrWithCause {
            code: StatusCode::BadRequest,
            msg: "fail to convert alter table options",
        })?;

    let schema = find_schema_by_identifier(&ctx, &request.table_ident)?;
    let table = schema
        .table_by_name(&request.table_ident.table)
        .box_err()
        .context(ErrWithCause {
            code: StatusCode::Internal,
            msg: format!("fail to get table, table:{}", request.table_ident.table),
        })?
        .context(ErrNoCause {
            code: StatusCode::NotFound,
            msg: format!("table is not found, table:{}", request.table_ident.table),
        })?;

    table
        .alter_options(request.options)
        .await
        .box_err()
        .context(ErrWithCause {
            code: StatusCode::Internal,
            msg: format!(
                "fail to alter table options, table:{}",
                request.table_ident.table
            ),
        })?;
    Ok(())
}

fn check_and_extract_plan(
    typed_plan: execute_plan_request::PhysicalPlan,
    engine_type: QueryEngineType,
) -> Result<Vec<u8>> {
    match (typed_plan, engine_type) {
        (execute_plan_request::PhysicalPlan::Datafusion(plan), QueryEngineType::Datafusion) => {
            Ok(plan)
        }
    }
}

fn find_table_by_identifier(
    ctx: &HandlerContext,
    table_identifier: &TableIdentifier,
) -> Result<TableRef> {
    let schema = find_schema_by_identifier(ctx, table_identifier)?;

    schema
        .table_by_name(&table_identifier.table)
        .box_err()
        .context(ErrWithCause {
            code: StatusCode::Internal,
            msg: format!("fail to get table, table:{}", table_identifier.table),
        })?
        .context(ErrNoCause {
            code: StatusCode::NotFound,
            msg: format!("table is not found, table:{}", table_identifier.table),
        })
}

fn find_schema_by_identifier(
    ctx: &HandlerContext,
    table_identifier: &TableIdentifier,
) -> Result<SchemaRef> {
    let catalog = ctx
        .catalog_manager
        .catalog_by_name(&table_identifier.catalog)
        .box_err()
        .context(ErrWithCause {
            code: StatusCode::Internal,
            msg: format!("fail to get catalog, catalog:{}", table_identifier.catalog),
        })?
        .context(ErrNoCause {
            code: StatusCode::NotFound,
            msg: format!("catalog is not found, catalog:{}", table_identifier.catalog),
        })?;
    catalog
        .schema_by_name(&table_identifier.schema)
        .box_err()
        .context(ErrWithCause {
            code: StatusCode::Internal,
            msg: format!(
                "fail to get schema of table, schema:{}",
                table_identifier.schema
            ),
        })?
        .context(ErrNoCause {
            code: StatusCode::NotFound,
            msg: format!(
                "schema of table is not found, schema:{}",
                table_identifier.schema
            ),
        })
}<|MERGE_RESOLUTION|>--- conflicted
+++ resolved
@@ -657,12 +657,7 @@
     async fn execute_physical_plan_internal(
         &self,
         request: Request<ExecutePlanRequest>,
-<<<<<<< HEAD
     ) -> Result<StreamRecordBatchWithMetrics> {
-        let metric = ExecutePlanMetricCollector(Instant::now());
-=======
-    ) -> Result<StreamWithMetric<ExecutePlanMetricCollector>> {
->>>>>>> 22b724ca
         let request = request.into_inner();
         let query_engine = self.instance.query_engine.clone();
         let (ctx, encoded_plan) = extract_plan_from_req(request)?;
@@ -692,11 +687,7 @@
         let stream = self
             .runtimes
             .read_runtime
-<<<<<<< HEAD
-            .spawn(async move { handle_execute_plan(ctx, physical_plan, query_engine).await })
-=======
-            .spawn(async move { handle_execute_plan(query_ctx, encoded_plan, query_engine).await })
->>>>>>> 22b724ca
+            .spawn(async move { handle_execute_plan(query_ctx, physical_plan, query_engine).await })
             .await
             .box_err()
             .with_context(|| ErrWithCause {
@@ -721,12 +712,7 @@
         &self,
         query_dedup: QueryDedup,
         request: Request<ExecutePlanRequest>,
-<<<<<<< HEAD
     ) -> Result<StreamRecordBatchWithMetrics> {
-        let metric = ExecutePlanMetricCollector(Instant::now());
-=======
-    ) -> Result<StreamWithMetric<ExecutePlanMetricCollector>> {
->>>>>>> 22b724ca
         let request = request.into_inner();
         let query_engine = self.instance.query_engine.clone();
         let (ctx, encoded_plan) = extract_plan_from_req(request)?;
@@ -768,11 +754,7 @@
             // The first request, need to handle it, and then notify the other requests.
             RequestResult::First => {
                 let query = async move {
-<<<<<<< HEAD
-                    handle_execute_plan(ctx, physical_plan, query_engine)
-=======
-                    handle_execute_plan(query_ctx, encoded_plan, query_engine)
->>>>>>> 22b724ca
+                    handle_execute_plan(query_ctx, physical_plan, query_engine)
                         .await
                         .map(PartitionedStreams::one_stream)
                 };
@@ -1182,27 +1164,12 @@
     Ok((ctx_in_req, valid_plan))
 }
 
-<<<<<<< HEAD
-async fn handle_execute_plan(
-    ctx: ExecContext,
-    physical_plan: PhysicalPlanRef,
-    query_engine: QueryEngineRef,
-) -> Result<SendableRecordBatchStream> {
-    let ExecContext {
-        request_id,
-        default_catalog,
-        default_schema,
-        timeout_ms,
-    } = ctx;
-
-=======
 fn create_query_ctx(
     request_id: u64,
     default_catalog: String,
     default_schema: String,
     timeout_ms: i64,
 ) -> QueryContext {
->>>>>>> 22b724ca
     let request_id = RequestId::from(request_id);
     let deadline = if timeout_ms >= 0 {
         Some(Instant::now() + Duration::from_millis(timeout_ms as u64))
@@ -1218,19 +1185,11 @@
     }
 }
 
-<<<<<<< HEAD
-=======
 async fn handle_execute_plan(
     ctx: QueryContext,
-    encoded_plan: Vec<u8>,
+    physical_plan: PhysicalPlanRef,
     query_engine: QueryEngineRef,
 ) -> Result<SendableRecordBatchStream> {
-    // TODO: Build remote plan in physical planner.
-    let physical_plan = Box::new(DataFusionPhysicalPlanAdapter::new(TypedPlan::Remote(
-        encoded_plan,
-    )));
-
->>>>>>> 22b724ca
     // Execute plan.
     let executor = query_engine.executor();
     executor
