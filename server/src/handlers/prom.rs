// Copyright 2022 CeresDB Project Authors. Licensed under Apache-2.0.

//! This module implements prometheus remote storage API.
//! It converts write request to gRPC write request, and
//! translates query request to SQL for execution.

use std::{collections::HashMap, time::Instant};

use async_trait::async_trait;
use ceresdbproto::storage::{
    value, Field, FieldGroup, Tag, Value, WriteSeriesEntry, WriteTableRequest,
};
use common_types::{
    datum::DatumKind,
    request_id::RequestId,
    schema::{RecordSchema, TIMESTAMP_COLUMN, TSID_COLUMN},
};
use interpreters::interpreter::Output;
use log::debug;
use prom_remote_api::types::{
    label_matcher, Label, LabelMatcher, Query, QueryResult, RemoteStorage, Sample, TimeSeries,
    WriteRequest,
};
use query_engine::executor::{Executor as QueryExecutor, RecordBatchVec};
use snafu::{ensure, Backtrace, OptionExt, ResultExt, Snafu};
use warp::reject;

use super::query::QueryRequest;
use crate::{
    context::RequestContext, grpc::storage_service::write::WriteContext, handlers,
    instance::InstanceRef, schema_config_provider::SchemaConfigProviderRef,
};

#[derive(Debug, Snafu)]
pub enum Error {
    #[snafu(display("Metric name is not found.\nBacktrace:\n{}", backtrace))]
    MissingName { backtrace: Backtrace },

    #[snafu(display("Invalid matcher type, value:{}.\nBacktrace:\n{}", value, backtrace))]
    InvalidMatcherType { value: i32, backtrace: Backtrace },

    #[snafu(display("Read response must be Rows.\nBacktrace:\n{}", backtrace))]
    ResponseMustRows { backtrace: Backtrace },

    #[snafu(display("TSID column is missing in query response.\nBacktrace:\n{}", backtrace))]
    MissingTSID { backtrace: Backtrace },

    #[snafu(display(
        "Timestamp column is missing in query response.\nBacktrace:\n{}",
        backtrace
    ))]
    MissingTimestamp { backtrace: Backtrace },

    #[snafu(display(
        "Value column is missing in query response.\nBacktrace:\n{}",
        backtrace
    ))]
    MissingValue { backtrace: Backtrace },

    #[snafu(display("Handle sql failed, err:{}.", source))]
    SqlHandle {
        source: Box<crate::handlers::error::Error>,
    },

    #[snafu(display("Tsid must be u64, current:{}.\nBacktrace:\n{}", kind, backtrace))]
    TsidMustU64 {
        kind: DatumKind,
        backtrace: Backtrace,
    },

    #[snafu(display("Timestamp wrong type, current:{}.\nBacktrace:\n{}", kind, backtrace))]
    MustTimestamp {
        kind: DatumKind,
        backtrace: Backtrace,
    },

    #[snafu(display(
        "Value must be f64 compatible type, current:{}.\nBacktrace:\n{}",
        kind,
        backtrace
    ))]
    F64Castable {
        kind: DatumKind,
        backtrace: Backtrace,
    },

    #[snafu(display(
        "Tag must be string type, current:{}.\nBacktrace:\n{}",
        kind,
        backtrace
    ))]
    TagMustString {
        kind: DatumKind,
        backtrace: Backtrace,
    },

    #[snafu(display("Failed to write via gRPC, source:{}.", source))]
    GRPCWriteError {
        source: crate::grpc::storage_service::error::Error,
    },

    #[snafu(display("Failed to get schema, source:{}.", source))]
    SchemaError {
        source: crate::schema_config_provider::Error,
    },
}

define_result!(Error);

impl reject::Reject for Error {}

const NAME_LABEL: &str = "__name__";
const VALUE_COLUMN: &str = "value";

pub struct CeresDBStorage<Q> {
    instance: InstanceRef<Q>,
    schema_config_provider: SchemaConfigProviderRef,
}

impl<Q: QueryExecutor + 'static> CeresDBStorage<Q> {
    pub fn new(instance: InstanceRef<Q>, schema_config_provider: SchemaConfigProviderRef) -> Self {
        Self {
            instance,
            schema_config_provider,
        }
    }
}

impl<Q> CeresDBStorage<Q> {
    /// Separate metric from labels, and sort labels by name.
    fn normalize_labels(mut labels: Vec<Label>) -> Result<(String, Vec<Label>)> {
        let metric_idx = labels
            .iter()
            .position(|label| label.name == NAME_LABEL)
            .context(MissingName)?;
        let metric = labels.swap_remove(metric_idx).value;
        labels.sort_unstable_by(|a, b| a.name.cmp(&b.name));

        Ok((metric, labels))
    }

    /// Separate metric from matchers, and convert remaining matchers to sql
    /// filters.
    fn normalize_matchers(mut matchers: Vec<LabelMatcher>) -> Result<(String, Vec<String>)> {
        let metric_idx = matchers
            .iter()
            .position(|m| m.name == NAME_LABEL)
            .context(MissingName)?;

        let metric = matchers.swap_remove(metric_idx).value;
        let filters = matchers
            .iter()
            .map(|m| match m.r#type() {
                label_matcher::Type::Eq => format!("{} = '{}'", m.name, m.value),
                label_matcher::Type::Neq => format!("{} != '{}'", m.name, m.value),
                // https://github.com/prometheus/prometheus/blob/2ce94ac19673a3f7faf164e9e078a79d4d52b767/model/labels/regexp.go#L29
                label_matcher::Type::Re => format!("{} ~ '^(?:{})'", m.name, m.value),
                label_matcher::Type::Nre => format!("{} !~ '^(?:{})'", m.name, m.value),
            })
            .collect();

        Ok((metric, filters))
    }

    fn convert_write_request(req: WriteRequest) -> Result<Vec<WriteTableRequest>> {
        let mut req_by_metric = HashMap::new();
        for timeseries in req.timeseries {
            let (metric, labels) = Self::normalize_labels(timeseries.labels)?;
            let (tag_names, tag_values): (Vec<_>, Vec<_>) = labels
                .into_iter()
                .map(|label| (label.name, label.value))
                .unzip();

            req_by_metric
                .entry(metric.to_string())
                .or_insert_with(|| WriteTableRequest {
                    table: metric,
                    tag_names,
                    field_names: vec![VALUE_COLUMN.to_string()],
                    entries: Vec::new(),
                })
                .entries
                .push(WriteSeriesEntry {
                    tags: tag_values
                        .into_iter()
                        .enumerate()
                        .map(|(idx, v)| Tag {
                            name_index: idx as u32,
                            value: Some(Value {
                                value: Some(value::Value::StringValue(v)),
                            }),
                        })
                        .collect(),
                    field_groups: timeseries
                        .samples
                        .into_iter()
                        .map(|sample| FieldGroup {
                            timestamp: sample.timestamp,
                            fields: vec![Field {
                                name_index: 0,
                                value: Some(Value {
                                    value: Some(value::Value::Float64Value(sample.value)),
                                }),
                            }],
                        })
                        .collect(),
                });
        }

        Ok(req_by_metric.into_values().collect())
    }

    fn convert_query_result(metric: String, resp: Output) -> Result<QueryResult> {
        let record_batches = match resp {
            Output::AffectedRows(_) => return ResponseMustRows {}.fail(),
            Output::Records(v) => v,
        };

        let converter = match record_batches.first() {
            None => {
                return Ok(QueryResult::default());
            }
            Some(batch) => Converter::try_new(batch.schema())?,
        };

        converter.convert(metric, record_batches)
    }
}

#[async_trait]
impl<Q: QueryExecutor + 'static> RemoteStorage for CeresDBStorage<Q> {
    type Context = RequestContext;
    type Err = Error;

    /// Write samples to remote storage
    async fn write(&self, ctx: Self::Context, req: WriteRequest) -> Result<()> {
        let request_id = RequestId::next_id();
        let deadline = ctx.timeout.map(|t| Instant::now() + t);
        let catalog = &ctx.catalog;
        self.instance.catalog_manager.default_catalog_name();
        let schema = &ctx.schema;
        let schema_config = self
            .schema_config_provider
            .schema_config(schema)
            .context(SchemaError)?;

        let write_context =
            WriteContext::new(request_id, deadline, catalog.clone(), schema.clone());

        let plans = crate::grpc::storage_service::write::write_request_to_insert_plan(
            self.instance.clone(),
            Self::convert_write_request(req)?,
            schema_config,
<<<<<<< HEAD
            deadline,
            true,
=======
            write_context,
>>>>>>> 509c2c34
        )
        .await
        .context(GRPCWriteError)?;

        let mut success = 0;
        for insert_plan in plans {
            success += crate::grpc::storage_service::write::execute_plan(
                request_id,
                catalog,
                schema,
                self.instance.clone(),
                insert_plan,
                deadline,
            )
            .await
            .context(GRPCWriteError)?;
        }
        debug!(
            "Remote write finished, catalog:{}, schema:{}, success:{}",
            catalog, schema, success
        );

        Ok(())
    }

    /// Process one query within ReadRequest.
    async fn process_query(&self, ctx: &Self::Context, q: Query) -> Result<QueryResult> {
        let (metric, mut filters) = Self::normalize_matchers(q.matchers)?;
        filters.push(format!(
            "{} between {} AND {}",
            TIMESTAMP_COLUMN, q.start_timestamp_ms, q.end_timestamp_ms
        ));

        let sql = format!(
            "select * from {} where {} order by {}, {}",
            metric,
            filters.join(" and "),
            TSID_COLUMN,
            TIMESTAMP_COLUMN
        );

        let request = QueryRequest::Sql(sql.into());
        let result = handlers::query::handle_query(ctx, self.instance.clone(), request)
            .await
            .map_err(Box::new)
            .context(SqlHandle)?;

        Self::convert_query_result(metric, result)
    }
}

/// Converter converts Arrow's RecordBatch into Prometheus's QueryResult
struct Converter {
    tsid_idx: usize,
    timestamp_idx: usize,
    value_idx: usize,
    // (column_name, index)
    tags: Vec<(String, usize)>,
}

impl Converter {
    fn try_new(schema: &RecordSchema) -> Result<Self> {
        let tsid_idx = schema.index_of(TSID_COLUMN).context(MissingTSID)?;
        let timestamp_idx = schema
            .index_of(TIMESTAMP_COLUMN)
            .context(MissingTimestamp)?;
        let value_idx = schema.index_of(VALUE_COLUMN).context(MissingValue)?;
        let tags = schema
            .columns()
            .iter()
            .enumerate()
            .filter(|(_, col)| col.is_tag)
            .map(|(i, col)| {
                ensure!(
                    matches!(col.data_type, DatumKind::String),
                    TagMustString {
                        kind: col.data_type
                    }
                );

                Ok((col.name.to_string(), i))
            })
            .collect::<Result<Vec<_>>>()?;

        ensure!(
            matches!(schema.column(tsid_idx).data_type, DatumKind::UInt64),
            TsidMustU64 {
                kind: schema.column(tsid_idx).data_type
            }
        );
        ensure!(
            schema.column(timestamp_idx).data_type.is_timestamp(),
            MustTimestamp {
                kind: schema.column(timestamp_idx).data_type
            }
        );
        ensure!(
            schema.column(value_idx).data_type.is_f64_castable(),
            F64Castable {
                kind: schema.column(value_idx).data_type
            }
        );

        Ok(Converter {
            tsid_idx,
            timestamp_idx,
            value_idx,
            tags,
        })
    }

    fn convert(&self, metric: String, record_batches: RecordBatchVec) -> Result<QueryResult> {
        let mut series_by_tsid = HashMap::new();
        for batch in record_batches {
            let tsid_col = batch.column(self.tsid_idx);
            let timestamp_col = batch.column(self.timestamp_idx);
            let value_col = batch.column(self.value_idx);
            let tag_cols = self
                .tags
                .iter()
                .map(|(_, idx)| batch.column(*idx))
                .collect::<Vec<_>>();
            for row_idx in 0..batch.num_rows() {
                let tsid = tsid_col
                    .datum(row_idx)
                    .as_u64()
                    .expect("checked in try_new");
                series_by_tsid
                    .entry(tsid)
                    .or_insert_with(|| {
                        let mut labels = self
                            .tags
                            .iter()
                            .enumerate()
                            .map(|(idx, (col_name, _))| {
                                let col_value = tag_cols[idx].datum(row_idx);
                                let col_value = col_value.as_str().expect("checked in try_new");
                                Label {
                                    name: col_name.to_string(),
                                    value: col_value.to_string(),
                                }
                            })
                            .collect::<Vec<_>>();
                        labels.push(Label {
                            name: NAME_LABEL.to_string(),
                            value: metric.clone(),
                        });

                        TimeSeries {
                            labels,
                            ..Default::default()
                        }
                    })
                    .samples
                    .push(Sample {
                        timestamp: timestamp_col
                            .datum(row_idx)
                            .as_timestamp()
                            .expect("checked in try_new")
                            .as_i64(),
                        value: value_col
                            .datum(row_idx)
                            .as_f64()
                            .expect("checked in try_new"),
                    });
            }
        }

        Ok(QueryResult {
            timeseries: series_by_tsid.into_values().collect(),
        })
    }
}

#[cfg(test)]
mod tests {
    use std::sync::Arc;

    use arrow::{
        array::{ArrayRef, Float64Array, StringArray, TimestampMillisecondArray, UInt64Array},
        record_batch::RecordBatch as ArrowRecordBatch,
    };
    use common_types::{column_schema, record_batch::RecordBatch, schema};
    use prom_remote_api::types::{label_matcher::Type, Label};

    use super::*;

    fn make_labels(tuples: Vec<(&str, &str)>) -> Vec<Label> {
        tuples
            .into_iter()
            .map(|(name, value)| Label {
                name: name.to_string(),
                value: value.to_string(),
            })
            .collect()
    }

    fn make_matchers(tuples: Vec<(&str, &str, Type)>) -> Vec<LabelMatcher> {
        tuples
            .into_iter()
            .map(|(name, value, matcher_type)| LabelMatcher {
                name: name.to_string(),
                value: value.to_string(),
                r#type: matcher_type as i32,
            })
            .collect()
    }

    fn make_samples(tuples: Vec<(i64, f64)>) -> Vec<Sample> {
        tuples
            .into_iter()
            .map(|(timestamp, value)| Sample { timestamp, value })
            .collect()
    }

    #[test]
    fn test_normailze_labels() {
        let labels = make_labels(vec![
            ("aa", "va"),
            ("zz", "vz"),
            (NAME_LABEL, "cpu"),
            ("yy", "vy"),
        ]);

        let (metric, labels) = CeresDBStorage::<()>::normalize_labels(labels).unwrap();
        assert_eq!("cpu", metric);
        assert_eq!(
            make_labels(vec![("aa", "va"), ("yy", "vy"), ("zz", "vz")]),
            labels
        );

        assert!(CeresDBStorage::<()>::normalize_labels(vec![]).is_err());
    }

    #[test]
    fn test_normailze_matchers() {
        let matchers = make_matchers(vec![
            ("a", "1", Type::Eq),
            ("b", "2", Type::Neq),
            ("c", "3", Type::Re),
            ("d", "4", Type::Nre),
            (NAME_LABEL, "cpu", Type::Eq),
        ]);

        let (metric, filters) = CeresDBStorage::<()>::normalize_matchers(matchers).unwrap();
        assert_eq!("cpu", metric);
        assert_eq!(
            vec!["a = '1'", "b != '2'", "c ~ '^(?:3)'", "d !~ '^(?:4)'"],
            filters
        );

        assert!(CeresDBStorage::<()>::normalize_matchers(vec![]).is_err());
    }

    // Build a schema with
    // - 2 tags(tag1, tag2)
    // - 1 field(value)
    fn build_schema() -> schema::Schema {
        schema::Builder::new()
            .auto_increment_column_id(true)
            .add_key_column(
                column_schema::Builder::new(TSID_COLUMN.to_string(), DatumKind::UInt64)
                    .build()
                    .unwrap(),
            )
            .unwrap()
            .add_key_column(
                column_schema::Builder::new(TIMESTAMP_COLUMN.to_string(), DatumKind::Timestamp)
                    .build()
                    .unwrap(),
            )
            .unwrap()
            .add_normal_column(
                column_schema::Builder::new(VALUE_COLUMN.to_string(), DatumKind::Double)
                    .build()
                    .unwrap(),
            )
            .unwrap()
            .add_normal_column(
                column_schema::Builder::new("tag1".to_string(), DatumKind::String)
                    .is_tag(true)
                    .build()
                    .unwrap(),
            )
            .unwrap()
            .add_normal_column(
                column_schema::Builder::new("tag2".to_string(), DatumKind::String)
                    .is_tag(true)
                    .build()
                    .unwrap(),
            )
            .unwrap()
            .build()
            .unwrap()
    }

    fn build_record_batch(schema: &schema::Schema) -> RecordBatchVec {
        let tsid: ArrayRef = Arc::new(UInt64Array::from(vec![1, 1, 2, 3, 3]));
        let timestamp: ArrayRef = Arc::new(TimestampMillisecondArray::from(vec![
            11111111, 11111112, 11111113, 11111111, 11111112,
        ]));
        let values: ArrayRef =
            Arc::new(Float64Array::from(vec![100.0, 101.0, 200.0, 300.0, 301.0]));
        let tag1: ArrayRef = Arc::new(StringArray::from(vec!["a", "a", "b", "c", "c"]));
        let tag2: ArrayRef = Arc::new(StringArray::from(vec!["x", "x", "y", "z", "z"]));

        let batch = ArrowRecordBatch::try_new(
            schema.to_arrow_schema_ref(),
            vec![tsid, timestamp, values, tag1, tag2],
        )
        .unwrap();

        vec![RecordBatch::try_from(batch).unwrap()]
    }

    #[test]
    fn test_convert_records_to_query_result() {
        let metric = "cpu";
        let schema = build_schema();
        let batches = build_record_batch(&schema);
        let record_schema = schema.to_record_schema();
        let converter = Converter::try_new(&record_schema).unwrap();
        let mut query_result = converter.convert(metric.to_string(), batches).unwrap();

        query_result
            .timeseries
            // sort time series by first label's value(tag1 in this case)
            .sort_unstable_by(|a, b| a.labels[0].value.cmp(&b.labels[0].value));

        assert_eq!(
            QueryResult {
                timeseries: vec![
                    TimeSeries {
                        labels: make_labels(vec![
                            ("tag1", "a"),
                            ("tag2", "x"),
                            (NAME_LABEL, metric)
                        ]),
                        samples: make_samples(vec![(11111111, 100.0), (11111112, 101.0),]),
                        ..Default::default()
                    },
                    TimeSeries {
                        labels: make_labels(vec![
                            ("tag1", "b"),
                            ("tag2", "y"),
                            (NAME_LABEL, metric)
                        ]),
                        samples: make_samples(vec![(11111113, 200.0)]),
                        ..Default::default()
                    },
                    TimeSeries {
                        labels: make_labels(vec![
                            ("tag1", "c"),
                            ("tag2", "z"),
                            (NAME_LABEL, metric)
                        ]),
                        samples: make_samples(vec![(11111111, 300.0), (11111112, 301.0),]),
                        ..Default::default()
                    },
                ]
            },
            query_result
        );
    }
}<|MERGE_RESOLUTION|>--- conflicted
+++ resolved
@@ -251,12 +251,7 @@
             self.instance.clone(),
             Self::convert_write_request(req)?,
             schema_config,
-<<<<<<< HEAD
-            deadline,
-            true,
-=======
             write_context,
->>>>>>> 509c2c34
         )
         .await
         .context(GRPCWriteError)?;
