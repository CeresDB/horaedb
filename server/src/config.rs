--- conflicted
+++ resolved
@@ -15,16 +15,7 @@
 use serde_derive::Deserialize;
 use table_engine::ANALYTIC_ENGINE_TYPE;
 
-<<<<<<< HEAD
-use crate::{http::DEFAULT_MAX_BODY_SIZE, limiter::LimiterConfig};
-=======
-use crate::{
-    grpc::forward,
-    http::DEFAULT_MAX_BODY_SIZE,
-    limiter::LimiterConfig,
-    route::rule_based::{ClusterView, RuleList},
-};
->>>>>>> 03f5f78f
+use crate::{grpc::forward, http::DEFAULT_MAX_BODY_SIZE, limiter::LimiterConfig};
 
 /// The deployment mode decides how to start the CeresDB.
 ///
@@ -59,68 +50,6 @@
     pub topology: StaticTopologyConfig,
 }
 
-<<<<<<< HEAD
-=======
-#[derive(Debug, Clone, Deserialize, Eq, Hash, PartialEq)]
-pub struct Endpoint {
-    pub addr: String,
-    pub port: u16,
-}
-
-impl Endpoint {
-    pub fn new(addr: String, port: u16) -> Self {
-        Self { addr, port }
-    }
-}
-
-impl ToString for Endpoint {
-    fn to_string(&self) -> String {
-        format!("{}:{}", self.addr, self.port)
-    }
-}
-
-impl FromStr for Endpoint {
-    type Err = Box<dyn std::error::Error + Send + Sync>;
-
-    fn from_str(s: &str) -> std::result::Result<Self, Self::Err> {
-        let (addr, raw_port) = match s.rsplit_once(':') {
-            Some(v) => v,
-            None => {
-                let err_msg = "Can't find ':' in the source string".to_string();
-                return Err(Self::Err::from(err_msg));
-            }
-        };
-        let port = raw_port.parse().map_err(|e| {
-            let err_msg = format!("Fail to parse port:{}, err:{}", raw_port, e);
-            Self::Err::from(err_msg)
-        })?;
-
-        Ok(Endpoint {
-            addr: addr.to_string(),
-            port,
-        })
-    }
-}
-
-impl From<Endpoint> for storage::Endpoint {
-    fn from(endpoint: Endpoint) -> Self {
-        storage::Endpoint {
-            ip: endpoint.addr,
-            port: endpoint.port as u32,
-        }
-    }
-}
-
-impl From<storage::Endpoint> for Endpoint {
-    fn from(endpoint: storage::Endpoint) -> Self {
-        Endpoint {
-            addr: endpoint.ip,
-            port: endpoint.port as u16,
-        }
-    }
-}
-
->>>>>>> 03f5f78f
 #[derive(Debug, Clone, Deserialize)]
 pub struct ShardView {
     pub shard_id: ShardId,
