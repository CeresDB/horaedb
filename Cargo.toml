--- conflicted
+++ resolved
@@ -94,11 +94,7 @@
 bytes_ext = { path = "components/bytes_ext" }
 catalog = { path = "catalog" }
 catalog_impls = { path = "catalog_impls" }
-<<<<<<< HEAD
-ceresdbproto = { git = "https://github.com/baojinri/ceresdbproto.git", rev = "9b05108ea41b323c7ef7e54bb570b59cca5e76ed" }
-=======
-ceresdbproto = "1.0.23"
->>>>>>> 22b724ca
+ceresdbproto = { git = "https://github.com/baojinri/ceresdbproto.git", rev = "e01292d1e9a8c8593baae192508a314d8440e698" }
 codec = { path = "components/codec" }
 chrono = "0.4"
 clap = "3.0"
