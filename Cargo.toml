[package]
name = "ceresdb"
version = "1.2.2"
authors = ["CeresDB Authors <ceresdbservice@gmail.com>"]
edition = "2021"

[workspace.package]
version = "1.2.2"
authors = ["CeresDB Authors <ceresdbservice@gmail.com>"]
edition = "2021"

[workspace]
# In alphabetical order
members = [
    "analytic_engine",
    "benchmarks",
    "catalog",
    "catalog_impls",
    "cluster",
    "common_types",
    "common_util",
    "components/arena",
    "components/arrow_ext",
    "components/bytes_ext",
    "components/logger",
    "components/message_queue",
    "components/object_store",
    "components/parquet_ext",
    "components/profile",
    "components/skiplist",
    "components/table_kv",
    "components/trace_metric",
    "components/trace_metric_derive",
    "components/trace_metric_derive_tests",
    "components/tracing_util",
    "df_operator",
    "integration_tests",
    "integration_tests/sdk/rust",
    "interpreters",
    "meta_client",
    "partition_table_engine",
    "proxy",
    "query_engine",
    "query_frontend",
    "remote_engine_client",
    "router",
    "server",
    "system_catalog",
    "table_engine",
    "tools",
    "wal",
]

[[bin]]
name = "ceresdb-server"
path = "src/bin/ceresdb-server.rs"

[workspace.dependencies]
arrow = { version = "38.0.0", features = ["prettyprint"] }
arrow_ipc = { version = "38.0.0" }
arrow_ext = { path = "components/arrow_ext" }
analytic_engine = { path = "analytic_engine" }
arena = { path = "components/arena" }
async-stream = "0.3.4"
async-trait = "0.1.53"
base64 = "0.13"
bytes = "1.1.0"
bytes_ext = { path = "components/bytes_ext" }
catalog = { path = "catalog" }
catalog_impls = { path = "catalog_impls" }
ceresdbproto = "1.0.4"
chrono = "0.4"
clap = "3.0"
clru = "0.6.1"
cluster = { path = "cluster" }
criterion = "0.3"
common_types = { path = "common_types" }
common_util = { path = "common_util" }
<<<<<<< HEAD
datafusion = { git = "https://github.com/jiacai2050/arrow-datafusion.git", branch = "page-filter" }
# datafusion-common = "18.0.0"
# datafusion-expr = "18.0.0"
# datafusion-optimizer = "18.0.0"
# datafusion-proto = "18.0.0"
datafusion-common = { git = "https://github.com/jiacai2050/arrow-datafusion.git", branch = "page-filter" }
datafusion-expr = { git = "https://github.com/jiacai2050/arrow-datafusion.git", branch = "page-filter" }
datafusion-optimizer = { git = "https://github.com/jiacai2050/arrow-datafusion.git", branch = "page-filter" }
datafusion-proto = { git = "https://github.com/jiacai2050/arrow-datafusion.git", branch = "page-filter" }
=======
datafusion = { git = "https://github.com/apache/arrow-datafusion.git", rev = "06e9f53637f20dd91bef43b74942ec36c38c22d5" }
datafusion-proto = { git = "https://github.com/apache/arrow-datafusion.git", rev = "06e9f53637f20dd91bef43b74942ec36c38c22d5" }
>>>>>>> aac76c6b
df_operator = { path = "df_operator" }
etcd-client = "0.10.3"
env_logger = "0.6"
futures = "0.3"
xorfilter-rs = { git = "https://github.com/datafuse-extras/xorfilter", features = [
    "cbordata",
], tag = "databend-alpha.4" }
lazy_static = "1.4.0"
log = "0.4"
logger = { path = "components/logger" }
lru = "0.7.6"
influxql-logical-planner = { git = "https://github.com/CeresDB/influxql", package = "iox_query_influxql" }
influxql-parser = { git = "https://github.com/CeresDB/influxql", package = "influxdb_influxql_parser" }
influxql-query = { git = "https://github.com/CeresDB/influxql", package = "iox_query" }
influxql-schema = { git = "https://github.com/CeresDB/influxql", package = "schema" }
interpreters = { path = "interpreters" }
itertools = "0.10.5"
meta_client = { path = "meta_client" }
object_store = { path = "components/object_store" }
partition_table_engine = { path = "partition_table_engine" }
parquet_ext = { path = "components/parquet_ext" }
parquet = { version = "38.0.0" }
paste = "1.0"
pin-project-lite = "0.2.8"
profile = { path = "components/profile" }
prom-remote-api = { version = "0.2.2" }
prometheus = "0.12"
prometheus-static-metric = "0.5"
prost = "0.11"
proxy = { path = "proxy" }
query_engine = { path = "query_engine" }
rand = "0.7"
remote_engine_client = { path = "remote_engine_client" }
reqwest = { version = "0.11", default-features = false, features = ["rustls-tls", "json"] }
router = { path = "router" }
snafu = { version = "0.6.10", features = ["backtraces"] }
serde = "1.0"
serde_json = "1.0.60"
server = { path = "server" }
smallvec = "1.6"
slog = "2.7"
spin = "0.9.6"
query_frontend = { path = "query_frontend" }
sqlparser = { version = "0.33", features = ["serde"] }
system_catalog = { path = "system_catalog" }
table_engine = { path = "table_engine" }
table_kv = { path = "components/table_kv" }
tempfile = "3.1.0"
toml = "0.7"
tracing_util = { path = "components/tracing_util" }
trace_metric = { path = "components/trace_metric" }
trace_metric_derive = { path = "components/trace_metric_derive" }
trace_metric_derive_tests = { path = "components/trace_metric_derive_tests" }
tonic = "0.8.1"
tokio = { version = "1.25", features = ["full"] }
wal = { path = "wal" }
message_queue = { path = "components/message_queue" }
zstd = { version = "0.12", default-features = false }

[dependencies]
analytic_engine = { workspace = true }
catalog = { workspace = true }
catalog_impls = { workspace = true }
clap = { workspace = true }
cluster = { workspace = true }
common_util = { workspace = true }
df_operator = { workspace = true }
etcd-client = { workspace = true }
interpreters = { workspace = true }
log = { workspace = true }
logger = { workspace = true }
meta_client = { workspace = true }
moka = { version = "0.10", features = ["future"] }
proxy = { workspace = true }
query_engine = { workspace = true }
router = { workspace = true }
serde = { workspace = true }
server = { workspace = true }
signal-hook = "0.3"
table_engine = { workspace = true }
toml = { workspace = true }
tracing_util = { workspace = true }

[build-dependencies]
vergen = { version = "8", default-features = false, features = ["build", "cargo", "git", "gitcl", "rustc"] }

# This profile optimizes for good runtime performance.
[profile.release]
# reference: https://doc.rust-lang.org/rustc/codegen-options/index.html#codegen-units
codegen-units = 1
debug = true
overflow-checks = true

# This profile is used to produce a smaller (no symbols) binary with a little bit poorer performance,
# but with a faster speed and low memory consumption required by compiling.
[profile.release-slim]
inherits = "release"
codegen-units = 16
debug = false
strip = true<|MERGE_RESOLUTION|>--- conflicted
+++ resolved
@@ -76,20 +76,8 @@
 criterion = "0.3"
 common_types = { path = "common_types" }
 common_util = { path = "common_util" }
-<<<<<<< HEAD
-datafusion = { git = "https://github.com/jiacai2050/arrow-datafusion.git", branch = "page-filter" }
-# datafusion-common = "18.0.0"
-# datafusion-expr = "18.0.0"
-# datafusion-optimizer = "18.0.0"
-# datafusion-proto = "18.0.0"
-datafusion-common = { git = "https://github.com/jiacai2050/arrow-datafusion.git", branch = "page-filter" }
-datafusion-expr = { git = "https://github.com/jiacai2050/arrow-datafusion.git", branch = "page-filter" }
-datafusion-optimizer = { git = "https://github.com/jiacai2050/arrow-datafusion.git", branch = "page-filter" }
-datafusion-proto = { git = "https://github.com/jiacai2050/arrow-datafusion.git", branch = "page-filter" }
-=======
-datafusion = { git = "https://github.com/apache/arrow-datafusion.git", rev = "06e9f53637f20dd91bef43b74942ec36c38c22d5" }
-datafusion-proto = { git = "https://github.com/apache/arrow-datafusion.git", rev = "06e9f53637f20dd91bef43b74942ec36c38c22d5" }
->>>>>>> aac76c6b
+datafusion = { git = "https://github.com/jiacai2050/arrow-datafusion.git", rev = "13314c37020b90246db9b80f8294370c06e61018" }
+datafusion-proto = { git = "https://github.com/jiacai2050/arrow-datafusion.git", rev = "13314c37020b90246db9b80f8294370c06e61018" }
 df_operator = { path = "df_operator" }
 etcd-client = "0.10.3"
 env_logger = "0.6"
@@ -101,10 +89,10 @@
 log = "0.4"
 logger = { path = "components/logger" }
 lru = "0.7.6"
-influxql-logical-planner = { git = "https://github.com/CeresDB/influxql", package = "iox_query_influxql" }
-influxql-parser = { git = "https://github.com/CeresDB/influxql", package = "influxdb_influxql_parser" }
-influxql-query = { git = "https://github.com/CeresDB/influxql", package = "iox_query" }
-influxql-schema = { git = "https://github.com/CeresDB/influxql", package = "schema" }
+influxql-logical-planner = { git = "https://github.com/CeresDB/influxql", rev = "712503e", package = "iox_query_influxql" }
+influxql-parser = { git = "https://github.com/CeresDB/influxql", rev = "712503e", package = "influxdb_influxql_parser" }
+influxql-query = { git = "https://github.com/CeresDB/influxql", rev = "712503e", package = "iox_query" }
+influxql-schema = { git = "https://github.com/CeresDB/influxql", rev = "712503e", package = "schema" }
 interpreters = { path = "interpreters" }
 itertools = "0.10.5"
 meta_client = { path = "meta_client" }
