# Licensed to the Apache Software Foundation (ASF) under one
# or more contributor license agreements.  See the NOTICE file
# distributed with this work for additional information
# regarding copyright ownership.  The ASF licenses this file
# to you under the Apache License, Version 2.0 (the
# "License"); you may not use this file except in compliance
# with the License.  You may obtain a copy of the License at
#
#   http://www.apache.org/licenses/LICENSE-2.0
#
# Unless required by applicable law or agreed to in writing,
# software distributed under the License is distributed on an
# "AS IS" BASIS, WITHOUT WARRANTIES OR CONDITIONS OF ANY
# KIND, either express or implied.  See the License for the
# specific language governing permissions and limitations
# under the License.

[workspace.package]
version = "2.0.0"
authors = ["HoraeDB Authors"]
edition = "2021"
license = "Apache-2.0"

[workspace]
resolver = "2"
# In alphabetical order
members = [
    "integration_tests",
    "integration_tests/sdk/rust",
    "src/analytic_engine",
    "src/benchmarks",
    "src/catalog",
    "src/catalog_impls",
    "src/cluster",
    "src/common_types",
    "src/components/alloc_tracker",
    "src/components/arena",
    "src/components/arrow_ext",
    "src/components/bytes_ext",
    "src/components/codec",
    "src/components/future_ext",
    "src/components/hash_ext",
    "src/components/id_allocator",
    "src/components/logger",
    "src/components/macros",
    "src/components/message_queue",
    "src/components/metric_ext",
    "src/components/notifier",
    "src/components/object_store",
    "src/components/panic_ext",
    "src/components/parquet_ext",
    "src/components/partitioned_lock",
    "src/components/profile",
    "src/components/runtime",
    "src/components/sampling_cache",
    "src/components/size_ext",
    "src/components/skiplist",
    "src/components/system_stats",
    "src/components/table_kv",
    "src/components/test_util",
    "src/components/time_ext",
    "src/components/timed_task",
    "src/components/toml_ext",
    "src/components/trace_metric",
    "src/components/trace_metric_derive",
    "src/components/trace_metric_derive_tests",
    "src/components/tracing_util",
    "src/df_engine_extensions",
    "src/df_operator",
    "src/horaedb",
    "src/interpreters",
    "src/meta_client",
    "src/partition_table_engine",
    "src/proxy",
    "src/query_engine",
    "src/query_frontend",
    "src/remote_engine_client",
    "src/router",
    "src/server",
    "src/system_catalog",
    "src/table_engine",
    "src/tools",
    "src/wal"
]

[workspace.dependencies]
alloc_tracker = { path = "src/components/alloc_tracker" }
arrow = { version = "49.0.0", features = ["prettyprint"] }
arrow_ipc = { version = "49.0.0" }
arrow_ext = { path = "src/components/arrow_ext" }
analytic_engine = { path = "src/analytic_engine" }
arena = { path = "src/components/arena" }
async-stream = "0.3.4"
async-trait = "0.1.72"
atomic_enum = "0.2.0"
base64 = "0.13"
bytes = "1"
bytes_ext = { path = "src/components/bytes_ext" }
catalog = { path = "src/catalog" }
catalog_impls = { path = "src/catalog_impls" }
horaedbproto = { git = "https://github.com/apache/incubator-horaedb-proto.git", rev = "19ece8f771fc0b3e8e734072cc3d8040de6c74cb" }
codec = { path = "src/components/codec" }
chrono = "0.4"
clap = "3.0"
clru = "0.6.1"
cluster = { path = "src/cluster" }
criterion = "0.5"
horaedb-client = "1.0.2"
common_types = { path = "src/common_types" }
<<<<<<< HEAD
dashmap = "5.5.3"
datafusion = { git = "https://github.com/CeresDB/arrow-datafusion.git", rev = "9c3a537e25e5ab3299922864034f67fb2f79805d" }
datafusion-proto = { git = "https://github.com/CeresDB/arrow-datafusion.git", rev = "9c3a537e25e5ab3299922864034f67fb2f79805d" }
=======
datafusion = { git = "https://github.com/CeresDB/arrow-datafusion.git", rev = "e21b03154" }
datafusion-proto = { git = "https://github.com/CeresDB/arrow-datafusion.git", rev = "e21b03154" }
>>>>>>> 1a989bfc
derive_builder = "0.12"
df_operator = { path = "src/df_operator" }
df_engine_extensions = { path = "src/df_engine_extensions" }
future_ext = { path = "src/components/future_ext" }
etcd-client = { version = "0.10.3", features = ["tls"] }
env_logger = "0.6"
futures = "0.3"
generic_error = { path = "src/components/generic_error" }
hash_ext = { path = "src/components/hash_ext" }
hex = "0.4.3"
hyperloglog = { git = "https://github.com/jedisct1/rust-hyperloglog.git", rev = "425487ce910f26636fbde8c4d640b538431aad50" }
id_allocator = { path = "src/components/id_allocator" }
influxql-logical-planner = { git = "https://github.com/CeresDB/influxql.git", rev = "b9fb3ca", package = "iox_query_influxql" }
influxql-parser = { git = "https://github.com/CeresDB/influxql.git", rev = "b9fb3ca", package = "influxdb_influxql_parser" }
influxql-query = { git = "https://github.com/CeresDB/influxql.git", rev = "b9fb3ca", package = "iox_query" }
influxql-schema = { git = "https://github.com/CeresDB/influxql.git", rev = "b9fb3ca", package = "schema" }
interpreters = { path = "src/interpreters" }
itertools = "0.10.5"
lz4_flex = { version = "0.11", default-features = false, features = ["frame"] }
lazy_static = "1.4.0"
logger = { path = "src/components/logger" }
lru = "0.7.6"
macros = { path = "src/components/macros" }
message_queue = { path = "src/components/message_queue" }
meta_client = { path = "src/meta_client" }
metric_ext = { path = "src/components/metric_ext" }
notifier = { path = "src/components/notifier" }
object_store = { path = "src/components/object_store" }
once_cell = "1.18"
panic_ext = { path = "src/components/panic_ext" }
partitioned_lock = { path = "src/components/partitioned_lock" }
partition_table_engine = { path = "src/partition_table_engine" }
parquet_ext = { path = "src/components/parquet_ext" }
parquet = { version = "49.0.0" }
paste = "1.0"
pin-project-lite = "0.2.8"
pprof = "0.12.1"
profile = { path = "src/components/profile" }
prom-remote-api = { version = "0.2.2" }
prometheus = "0.12"
prometheus-static-metric = "0.5"
prost = "0.11"
proxy = { path = "src/proxy" }
query_engine = { path = "src/query_engine" }
query_frontend = { path = "src/query_frontend" }
rand = "0.8.5"
regex = "1"
remote_engine_client = { path = "src/remote_engine_client" }
reqwest = { version = "0.11", default-features = false, features = [
    "rustls-tls",
    "json",
] }
router = { path = "src/router" }
runtime = { path = "src/components/runtime" }
sampling_cache = { path = "src/components/sampling_cache" }
snafu = { version = "0.6.10", features = ["backtraces"] }
serde = { version = "1.0", features = ["derive"] }
serde_json = "1.0.60"
server = { path = "src/server" }
size_ext = { path = "src/components/size_ext" }
smallvec = "1.6"
slog = "2.7"
spin = "0.9.6"
system_statis = { path = "src/components/system_stats" }
sqlparser = { version = "0.39.0", features = ["serde"] }
system_catalog = { path = "src/system_catalog" }
table_engine = { path = "src/table_engine" }
table_kv = { path = "src/components/table_kv" }
tempfile = "3.1.0"
test_util = { path = "src/components/test_util" }
time_ext = { path = "src/components/time_ext" }
toml = "0.7"
toml_ext = { path = "src/components/toml_ext" }
timed_task = { path = "src/components/timed_task" }
tracing_util = { path = "src/components/tracing_util" }
trace_metric = { path = "src/components/trace_metric" }
trace_metric_derive = { path = "src/components/trace_metric_derive" }
trace_metric_derive_tests = { path = "src/components/trace_metric_derive_tests" }
tonic = "0.8.1"
tokio = { version = "1.29", features = ["full"] }
uuid = "1.6.1"
wal = { path = "src/wal" }
xorfilter-rs = { git = "https://github.com/CeresDB/xorfilter", rev = "ac8ef01" }
zstd = { version = "0.12", default-features = false }

# This profile optimizes for good runtime performance.
[profile.release]
# reference: https://doc.rust-lang.org/rustc/codegen-options/index.html#codegen-units
codegen-units   = 1
debug           = true
overflow-checks = true

# This profile is used to produce a smaller (no symbols) binary with a little bit poorer performance,
# but with a faster speed and low memory consumption required by compiling.
[profile.release-slim]
inherits      = "release"
codegen-units = 16
debug         = false
strip         = true<|MERGE_RESOLUTION|>--- conflicted
+++ resolved
@@ -1,216 +1,211 @@
-# Licensed to the Apache Software Foundation (ASF) under one
-# or more contributor license agreements.  See the NOTICE file
-# distributed with this work for additional information
-# regarding copyright ownership.  The ASF licenses this file
-# to you under the Apache License, Version 2.0 (the
-# "License"); you may not use this file except in compliance
-# with the License.  You may obtain a copy of the License at
-#
-#   http://www.apache.org/licenses/LICENSE-2.0
-#
-# Unless required by applicable law or agreed to in writing,
-# software distributed under the License is distributed on an
-# "AS IS" BASIS, WITHOUT WARRANTIES OR CONDITIONS OF ANY
-# KIND, either express or implied.  See the License for the
-# specific language governing permissions and limitations
-# under the License.
-
-[workspace.package]
-version = "2.0.0"
-authors = ["HoraeDB Authors"]
-edition = "2021"
-license = "Apache-2.0"
-
-[workspace]
-resolver = "2"
-# In alphabetical order
-members = [
-    "integration_tests",
-    "integration_tests/sdk/rust",
-    "src/analytic_engine",
-    "src/benchmarks",
-    "src/catalog",
-    "src/catalog_impls",
-    "src/cluster",
-    "src/common_types",
-    "src/components/alloc_tracker",
-    "src/components/arena",
-    "src/components/arrow_ext",
-    "src/components/bytes_ext",
-    "src/components/codec",
-    "src/components/future_ext",
-    "src/components/hash_ext",
-    "src/components/id_allocator",
-    "src/components/logger",
-    "src/components/macros",
-    "src/components/message_queue",
-    "src/components/metric_ext",
-    "src/components/notifier",
-    "src/components/object_store",
-    "src/components/panic_ext",
-    "src/components/parquet_ext",
-    "src/components/partitioned_lock",
-    "src/components/profile",
-    "src/components/runtime",
-    "src/components/sampling_cache",
-    "src/components/size_ext",
-    "src/components/skiplist",
-    "src/components/system_stats",
-    "src/components/table_kv",
-    "src/components/test_util",
-    "src/components/time_ext",
-    "src/components/timed_task",
-    "src/components/toml_ext",
-    "src/components/trace_metric",
-    "src/components/trace_metric_derive",
-    "src/components/trace_metric_derive_tests",
-    "src/components/tracing_util",
-    "src/df_engine_extensions",
-    "src/df_operator",
-    "src/horaedb",
-    "src/interpreters",
-    "src/meta_client",
-    "src/partition_table_engine",
-    "src/proxy",
-    "src/query_engine",
-    "src/query_frontend",
-    "src/remote_engine_client",
-    "src/router",
-    "src/server",
-    "src/system_catalog",
-    "src/table_engine",
-    "src/tools",
-    "src/wal"
-]
-
-[workspace.dependencies]
-alloc_tracker = { path = "src/components/alloc_tracker" }
-arrow = { version = "49.0.0", features = ["prettyprint"] }
-arrow_ipc = { version = "49.0.0" }
-arrow_ext = { path = "src/components/arrow_ext" }
-analytic_engine = { path = "src/analytic_engine" }
-arena = { path = "src/components/arena" }
-async-stream = "0.3.4"
-async-trait = "0.1.72"
-atomic_enum = "0.2.0"
-base64 = "0.13"
-bytes = "1"
-bytes_ext = { path = "src/components/bytes_ext" }
-catalog = { path = "src/catalog" }
-catalog_impls = { path = "src/catalog_impls" }
-horaedbproto = { git = "https://github.com/apache/incubator-horaedb-proto.git", rev = "19ece8f771fc0b3e8e734072cc3d8040de6c74cb" }
-codec = { path = "src/components/codec" }
-chrono = "0.4"
-clap = "3.0"
-clru = "0.6.1"
-cluster = { path = "src/cluster" }
-criterion = "0.5"
-horaedb-client = "1.0.2"
-common_types = { path = "src/common_types" }
-<<<<<<< HEAD
-dashmap = "5.5.3"
-datafusion = { git = "https://github.com/CeresDB/arrow-datafusion.git", rev = "9c3a537e25e5ab3299922864034f67fb2f79805d" }
-datafusion-proto = { git = "https://github.com/CeresDB/arrow-datafusion.git", rev = "9c3a537e25e5ab3299922864034f67fb2f79805d" }
-=======
-datafusion = { git = "https://github.com/CeresDB/arrow-datafusion.git", rev = "e21b03154" }
-datafusion-proto = { git = "https://github.com/CeresDB/arrow-datafusion.git", rev = "e21b03154" }
->>>>>>> 1a989bfc
-derive_builder = "0.12"
-df_operator = { path = "src/df_operator" }
-df_engine_extensions = { path = "src/df_engine_extensions" }
-future_ext = { path = "src/components/future_ext" }
-etcd-client = { version = "0.10.3", features = ["tls"] }
-env_logger = "0.6"
-futures = "0.3"
-generic_error = { path = "src/components/generic_error" }
-hash_ext = { path = "src/components/hash_ext" }
-hex = "0.4.3"
-hyperloglog = { git = "https://github.com/jedisct1/rust-hyperloglog.git", rev = "425487ce910f26636fbde8c4d640b538431aad50" }
-id_allocator = { path = "src/components/id_allocator" }
-influxql-logical-planner = { git = "https://github.com/CeresDB/influxql.git", rev = "b9fb3ca", package = "iox_query_influxql" }
-influxql-parser = { git = "https://github.com/CeresDB/influxql.git", rev = "b9fb3ca", package = "influxdb_influxql_parser" }
-influxql-query = { git = "https://github.com/CeresDB/influxql.git", rev = "b9fb3ca", package = "iox_query" }
-influxql-schema = { git = "https://github.com/CeresDB/influxql.git", rev = "b9fb3ca", package = "schema" }
-interpreters = { path = "src/interpreters" }
-itertools = "0.10.5"
-lz4_flex = { version = "0.11", default-features = false, features = ["frame"] }
-lazy_static = "1.4.0"
-logger = { path = "src/components/logger" }
-lru = "0.7.6"
-macros = { path = "src/components/macros" }
-message_queue = { path = "src/components/message_queue" }
-meta_client = { path = "src/meta_client" }
-metric_ext = { path = "src/components/metric_ext" }
-notifier = { path = "src/components/notifier" }
-object_store = { path = "src/components/object_store" }
-once_cell = "1.18"
-panic_ext = { path = "src/components/panic_ext" }
-partitioned_lock = { path = "src/components/partitioned_lock" }
-partition_table_engine = { path = "src/partition_table_engine" }
-parquet_ext = { path = "src/components/parquet_ext" }
-parquet = { version = "49.0.0" }
-paste = "1.0"
-pin-project-lite = "0.2.8"
-pprof = "0.12.1"
-profile = { path = "src/components/profile" }
-prom-remote-api = { version = "0.2.2" }
-prometheus = "0.12"
-prometheus-static-metric = "0.5"
-prost = "0.11"
-proxy = { path = "src/proxy" }
-query_engine = { path = "src/query_engine" }
-query_frontend = { path = "src/query_frontend" }
-rand = "0.8.5"
-regex = "1"
-remote_engine_client = { path = "src/remote_engine_client" }
-reqwest = { version = "0.11", default-features = false, features = [
-    "rustls-tls",
-    "json",
-] }
-router = { path = "src/router" }
-runtime = { path = "src/components/runtime" }
-sampling_cache = { path = "src/components/sampling_cache" }
-snafu = { version = "0.6.10", features = ["backtraces"] }
-serde = { version = "1.0", features = ["derive"] }
-serde_json = "1.0.60"
-server = { path = "src/server" }
-size_ext = { path = "src/components/size_ext" }
-smallvec = "1.6"
-slog = "2.7"
-spin = "0.9.6"
-system_statis = { path = "src/components/system_stats" }
-sqlparser = { version = "0.39.0", features = ["serde"] }
-system_catalog = { path = "src/system_catalog" }
-table_engine = { path = "src/table_engine" }
-table_kv = { path = "src/components/table_kv" }
-tempfile = "3.1.0"
-test_util = { path = "src/components/test_util" }
-time_ext = { path = "src/components/time_ext" }
-toml = "0.7"
-toml_ext = { path = "src/components/toml_ext" }
-timed_task = { path = "src/components/timed_task" }
-tracing_util = { path = "src/components/tracing_util" }
-trace_metric = { path = "src/components/trace_metric" }
-trace_metric_derive = { path = "src/components/trace_metric_derive" }
-trace_metric_derive_tests = { path = "src/components/trace_metric_derive_tests" }
-tonic = "0.8.1"
-tokio = { version = "1.29", features = ["full"] }
-uuid = "1.6.1"
-wal = { path = "src/wal" }
-xorfilter-rs = { git = "https://github.com/CeresDB/xorfilter", rev = "ac8ef01" }
-zstd = { version = "0.12", default-features = false }
-
-# This profile optimizes for good runtime performance.
-[profile.release]
-# reference: https://doc.rust-lang.org/rustc/codegen-options/index.html#codegen-units
-codegen-units   = 1
-debug           = true
-overflow-checks = true
-
-# This profile is used to produce a smaller (no symbols) binary with a little bit poorer performance,
-# but with a faster speed and low memory consumption required by compiling.
-[profile.release-slim]
-inherits      = "release"
-codegen-units = 16
-debug         = false
-strip         = true+# Licensed to the Apache Software Foundation (ASF) under one
+# or more contributor license agreements.  See the NOTICE file
+# distributed with this work for additional information
+# regarding copyright ownership.  The ASF licenses this file
+# to you under the Apache License, Version 2.0 (the
+# "License"); you may not use this file except in compliance
+# with the License.  You may obtain a copy of the License at
+#
+#   http://www.apache.org/licenses/LICENSE-2.0
+#
+# Unless required by applicable law or agreed to in writing,
+# software distributed under the License is distributed on an
+# "AS IS" BASIS, WITHOUT WARRANTIES OR CONDITIONS OF ANY
+# KIND, either express or implied.  See the License for the
+# specific language governing permissions and limitations
+# under the License.
+
+[workspace.package]
+version = "2.0.0"
+authors = ["HoraeDB Authors"]
+edition = "2021"
+license = "Apache-2.0"
+
+[workspace]
+resolver = "2"
+# In alphabetical order
+members = [
+    "integration_tests",
+    "integration_tests/sdk/rust",
+    "src/analytic_engine",
+    "src/benchmarks",
+    "src/catalog",
+    "src/catalog_impls",
+    "src/cluster",
+    "src/common_types",
+    "src/components/alloc_tracker",
+    "src/components/arena",
+    "src/components/arrow_ext",
+    "src/components/bytes_ext",
+    "src/components/codec",
+    "src/components/future_ext",
+    "src/components/hash_ext",
+    "src/components/id_allocator",
+    "src/components/logger",
+    "src/components/macros",
+    "src/components/message_queue",
+    "src/components/metric_ext",
+    "src/components/notifier",
+    "src/components/object_store",
+    "src/components/panic_ext",
+    "src/components/parquet_ext",
+    "src/components/partitioned_lock",
+    "src/components/profile",
+    "src/components/runtime",
+    "src/components/sampling_cache",
+    "src/components/size_ext",
+    "src/components/skiplist",
+    "src/components/system_stats",
+    "src/components/table_kv",
+    "src/components/test_util",
+    "src/components/time_ext",
+    "src/components/timed_task",
+    "src/components/toml_ext",
+    "src/components/trace_metric",
+    "src/components/trace_metric_derive",
+    "src/components/trace_metric_derive_tests",
+    "src/components/tracing_util",
+    "src/df_engine_extensions",
+    "src/df_operator",
+    "src/horaedb",
+    "src/interpreters",
+    "src/meta_client",
+    "src/partition_table_engine",
+    "src/proxy",
+    "src/query_engine",
+    "src/query_frontend",
+    "src/remote_engine_client",
+    "src/router",
+    "src/server",
+    "src/system_catalog",
+    "src/table_engine",
+    "src/tools",
+    "src/wal"
+]
+
+[workspace.dependencies]
+alloc_tracker = { path = "src/components/alloc_tracker" }
+arrow = { version = "49.0.0", features = ["prettyprint"] }
+arrow_ipc = { version = "49.0.0" }
+arrow_ext = { path = "src/components/arrow_ext" }
+analytic_engine = { path = "src/analytic_engine" }
+arena = { path = "src/components/arena" }
+async-stream = "0.3.4"
+async-trait = "0.1.72"
+atomic_enum = "0.2.0"
+base64 = "0.13"
+bytes = "1"
+bytes_ext = { path = "src/components/bytes_ext" }
+catalog = { path = "src/catalog" }
+catalog_impls = { path = "src/catalog_impls" }
+horaedbproto = { git = "https://github.com/apache/incubator-horaedb-proto.git", rev = "19ece8f771fc0b3e8e734072cc3d8040de6c74cb" }
+codec = { path = "src/components/codec" }
+chrono = "0.4"
+clap = "3.0"
+clru = "0.6.1"
+cluster = { path = "src/cluster" }
+criterion = "0.5"
+horaedb-client = "1.0.2"
+common_types = { path = "src/common_types" }
+dashmap = "5.5.3"
+datafusion = { git = "https://github.com/CeresDB/arrow-datafusion.git", rev = "e21b03154" }
+datafusion-proto = { git = "https://github.com/CeresDB/arrow-datafusion.git", rev = "e21b03154" }
+derive_builder = "0.12"
+df_operator = { path = "src/df_operator" }
+df_engine_extensions = { path = "src/df_engine_extensions" }
+future_ext = { path = "src/components/future_ext" }
+etcd-client = { version = "0.10.3", features = ["tls"] }
+env_logger = "0.6"
+futures = "0.3"
+generic_error = { path = "src/components/generic_error" }
+hash_ext = { path = "src/components/hash_ext" }
+hex = "0.4.3"
+hyperloglog = { git = "https://github.com/jedisct1/rust-hyperloglog.git", rev = "425487ce910f26636fbde8c4d640b538431aad50" }
+id_allocator = { path = "src/components/id_allocator" }
+influxql-logical-planner = { git = "https://github.com/CeresDB/influxql.git", rev = "b9fb3ca", package = "iox_query_influxql" }
+influxql-parser = { git = "https://github.com/CeresDB/influxql.git", rev = "b9fb3ca", package = "influxdb_influxql_parser" }
+influxql-query = { git = "https://github.com/CeresDB/influxql.git", rev = "b9fb3ca", package = "iox_query" }
+influxql-schema = { git = "https://github.com/CeresDB/influxql.git", rev = "b9fb3ca", package = "schema" }
+interpreters = { path = "src/interpreters" }
+itertools = "0.10.5"
+lz4_flex = { version = "0.11", default-features = false, features = ["frame"] }
+lazy_static = "1.4.0"
+logger = { path = "src/components/logger" }
+lru = "0.7.6"
+macros = { path = "src/components/macros" }
+message_queue = { path = "src/components/message_queue" }
+meta_client = { path = "src/meta_client" }
+metric_ext = { path = "src/components/metric_ext" }
+notifier = { path = "src/components/notifier" }
+object_store = { path = "src/components/object_store" }
+once_cell = "1.18"
+panic_ext = { path = "src/components/panic_ext" }
+partitioned_lock = { path = "src/components/partitioned_lock" }
+partition_table_engine = { path = "src/partition_table_engine" }
+parquet_ext = { path = "src/components/parquet_ext" }
+parquet = { version = "49.0.0" }
+paste = "1.0"
+pin-project-lite = "0.2.8"
+pprof = "0.12.1"
+profile = { path = "src/components/profile" }
+prom-remote-api = { version = "0.2.2" }
+prometheus = "0.12"
+prometheus-static-metric = "0.5"
+prost = "0.11"
+proxy = { path = "src/proxy" }
+query_engine = { path = "src/query_engine" }
+query_frontend = { path = "src/query_frontend" }
+rand = "0.8.5"
+regex = "1"
+remote_engine_client = { path = "src/remote_engine_client" }
+reqwest = { version = "0.11", default-features = false, features = [
+    "rustls-tls",
+    "json",
+] }
+router = { path = "src/router" }
+runtime = { path = "src/components/runtime" }
+sampling_cache = { path = "src/components/sampling_cache" }
+snafu = { version = "0.6.10", features = ["backtraces"] }
+serde = { version = "1.0", features = ["derive"] }
+serde_json = "1.0.60"
+server = { path = "src/server" }
+size_ext = { path = "src/components/size_ext" }
+smallvec = "1.6"
+slog = "2.7"
+spin = "0.9.6"
+system_statis = { path = "src/components/system_stats" }
+sqlparser = { version = "0.39.0", features = ["serde"] }
+system_catalog = { path = "src/system_catalog" }
+table_engine = { path = "src/table_engine" }
+table_kv = { path = "src/components/table_kv" }
+tempfile = "3.1.0"
+test_util = { path = "src/components/test_util" }
+time_ext = { path = "src/components/time_ext" }
+toml = "0.7"
+toml_ext = { path = "src/components/toml_ext" }
+timed_task = { path = "src/components/timed_task" }
+tracing_util = { path = "src/components/tracing_util" }
+trace_metric = { path = "src/components/trace_metric" }
+trace_metric_derive = { path = "src/components/trace_metric_derive" }
+trace_metric_derive_tests = { path = "src/components/trace_metric_derive_tests" }
+tonic = "0.8.1"
+tokio = { version = "1.29", features = ["full"] }
+uuid = "1.6.1"
+wal = { path = "src/wal" }
+xorfilter-rs = { git = "https://github.com/CeresDB/xorfilter", rev = "ac8ef01" }
+zstd = { version = "0.12", default-features = false }
+
+# This profile optimizes for good runtime performance.
+[profile.release]
+# reference: https://doc.rust-lang.org/rustc/codegen-options/index.html#codegen-units
+codegen-units   = 1
+debug           = true
+overflow-checks = true
+
+# This profile is used to produce a smaller (no symbols) binary with a little bit poorer performance,
+# but with a faster speed and low memory consumption required by compiling.
+[profile.release-slim]
+inherits      = "release"
+codegen-units = 16
+debug         = false
+strip         = true