<<<<<<< HEAD
// Copyright 2023 CeresDB Project Authors. Licensed under Apache-2.0.
=======
// Copyright 2023 The CeresDB Authors
//
// Licensed under the Apache License, Version 2.0 (the "License");
// you may not use this file except in compliance with the License.
// You may obtain a copy of the License at
//
//     http://www.apache.org/licenses/LICENSE-2.0
//
// Unless required by applicable law or agreed to in writing, software
// distributed under the License is distributed on an "AS IS" BASIS,
// WITHOUT WARRANTIES OR CONDITIONS OF ANY KIND, either express or implied.
// See the License for the specific language governing permissions and
// limitations under the License.
>>>>>>> b59e07e5

// Fork from https://github.com/influxdata/influxdb_iox/blob/7d878b21bd78cf7d0618804c1ccf8506521703bd/mutable_batch/src/column.rs.

//! A [`Column`] stores the rows for a given column name

use std::{fmt::Formatter, mem, sync::Arc};

use arrow::{
    array::{
<<<<<<< HEAD
        ArrayDataBuilder, ArrayRef, BinaryArray, BooleanArray, Float32Array, Float64Array,
        Int16Array, Int32Array, Int64Array, Int8Array, StringArray, TimestampNanosecondArray,
        UInt16Array, UInt32Array, UInt64Array, UInt8Array,
    },
    buffer::NullBuffer,
    datatypes::DataType,
    error::ArrowError,
};
use bytes_ext::Bytes;
use datafusion::parquet::data_type::AsBytes;
use snafu::{Backtrace, ResultExt, Snafu};

use crate::{
    bitset::BitSet,
    datum::{Datum, DatumKind},
=======
        Array, ArrayAccessor, ArrayBuilder, ArrayRef, BinaryArray, BinaryBuilder, BooleanArray,
        BooleanBuilder, Date32Array as DateArray, Date32Builder as DateBuilder, DictionaryArray,
        Float32Array as FloatArray, Float32Builder as FloatBuilder, Float64Array as DoubleArray,
        Float64Builder as DoubleBuilder, Int16Array, Int16Builder, Int32Array, Int32Builder,
        Int64Array, Int64Builder, Int8Array, Int8Builder, NullArray, StringArray, StringBuilder,
        StringDictionaryBuilder, Time64NanosecondArray as TimeArray,
        Time64NanosecondBuilder as TimeBuilder, TimestampMillisecondArray,
        TimestampMillisecondBuilder, UInt16Array, UInt16Builder, UInt32Array, UInt32Builder,
        UInt64Array, UInt64Builder, UInt8Array, UInt8Builder,
    },
    datatypes::{DataType, Int32Type, TimeUnit},
    error::ArrowError,
};
use bytes_ext::Bytes;
use datafusion::physical_plan::{expressions::cast_column, ColumnarValue};
use paste::paste;
use snafu::{Backtrace, OptionExt, ResultExt, Snafu};

use crate::{
    datum::{Datum, DatumKind, DatumView},
>>>>>>> b59e07e5
    string::StringBytes,
    time::Timestamp,
};

#[derive(Debug, Snafu)]
#[allow(missing_copy_implementations, missing_docs)]
pub enum Error {
    #[snafu(display(
        "Invalid null mask, expected to be {} bytes but was {}",
        expected_bytes,
        actual_bytes
    ))]
    InvalidNullMask {
        expected_bytes: usize,
        actual_bytes: usize,
    },

    #[snafu(display("Internal MUB error constructing Arrow Array: {}", source))]
    CreatingArrowArray { source: ArrowError },

    #[snafu(display(
        "Data type conflict, expect:{:?}, given:{:?}.\nBacktrace:\n{}",
        expect,
        given,
        backtrace
    ))]
    ConflictType {
        expect: ColumnDataKind,
        given: DatumKind,
        backtrace: Backtrace,
    },

    #[snafu(display(
        "Column type conflict, expect:{:?}, given:{:?}.\nBacktrace:\n{}",
        expect,
        given,
        backtrace
    ))]
    ConflictColumnType {
        expect: ColumnDataKind,
        given: ColumnDataKind,
        backtrace: Backtrace,
    },

    #[snafu(display("Data type unsupported, kind:{:?}.\nBacktrace:\n{}", kind, backtrace))]
    UnsupportedType {
        kind: DatumKind,
        backtrace: Backtrace,
    },
}

/// A specialized `Error` for [`Column`] errors
pub type Result<T, E = Error> = std::result::Result<T, E>;

<<<<<<< HEAD
/// Stores the actual data for columns in a chunk along with summary
/// statistics
#[derive(Debug, Clone)]
pub struct Column {
    pub(crate) datum_kind: DatumKind,
    pub(crate) valid: BitSet,
    pub(crate) data: ColumnData,
    pub(crate) to_insert: usize,
}
=======
#[derive(Debug, Clone)]
pub struct NullColumn(NullArray);

impl NullColumn {
    fn new_null(rows: usize) -> Self {
        Self(NullArray::new(rows))
    }
>>>>>>> b59e07e5

#[derive(Debug)]
pub enum ColumnDataKind {
    F64,
    F32,
    I64,
    I32,
    I16,
    I8,
    U64,
    U32,
    U16,
    U8,
    String,
    StringBytes,
    Varbinary,
    Bool,
}

/// The data for a column
#[derive(Debug, Clone)]
#[allow(missing_docs)]
pub enum ColumnData {
    F64(Vec<f64>),
    F32(Vec<f32>),
    I64(Vec<i64>),
    I32(Vec<i32>),
    I16(Vec<i16>),
    I8(Vec<i8>),
    U64(Vec<u64>),
    U32(Vec<u32>),
    U16(Vec<u16>),
    U8(Vec<u8>),
    String(Vec<String>),
    StringBytes(Vec<StringBytes>),
    Varbinary(Vec<Vec<u8>>),
    Bool(BitSet),
}

impl ColumnData {
    pub fn kind(&self) -> ColumnDataKind {
        match self {
            Self::F64(_) => ColumnDataKind::F64,
            Self::F32(_) => ColumnDataKind::F32,
            Self::I64(_) => ColumnDataKind::I64,
            Self::I32(_) => ColumnDataKind::I32,
            Self::I16(_) => ColumnDataKind::I16,
            Self::I8(_) => ColumnDataKind::I8,
            Self::U64(_) => ColumnDataKind::U64,
            Self::U32(_) => ColumnDataKind::U32,
            Self::U16(_) => ColumnDataKind::U16,
            Self::U8(_) => ColumnDataKind::U8,
            Self::String(_) => ColumnDataKind::String,
            Self::StringBytes(_) => ColumnDataKind::StringBytes,
            Self::Varbinary(_) => ColumnDataKind::Varbinary,
            Self::Bool(_) => ColumnDataKind::Bool,
        }
    }
}

<<<<<<< HEAD
impl std::fmt::Display for ColumnData {
    fn fmt(&self, f: &mut Formatter<'_>) -> std::fmt::Result {
        match self {
            Self::F64(col_data) => write!(f, "F64({})", col_data.len()),
            Self::F32(col_data) => write!(f, "F32({})", col_data.len()),
            Self::I64(col_data) => write!(f, "I64({})", col_data.len()),
            Self::I32(col_data) => write!(f, "I32({})", col_data.len()),
            Self::I16(col_data) => write!(f, "I16({})", col_data.len()),
            Self::I8(col_data) => write!(f, "I8({})", col_data.len()),
            Self::U64(col_data) => write!(f, "U64({})", col_data.len()),
            Self::U32(col_data) => write!(f, "U32({})", col_data.len()),
            Self::U16(col_data) => write!(f, "U16({})", col_data.len()),
            Self::U8(col_data) => write!(f, "U8({})", col_data.len()),
            Self::String(col_data) => write!(f, "String({})", col_data.len()),
            Self::StringBytes(col_data) => write!(f, "StringBytes({})", col_data.len()),
            Self::Varbinary(col_data) => write!(f, "Varbinary({})", col_data.len()),
            Self::Bool(col_data) => write!(f, "Bool({})", col_data.len()),
        }
    }
}

impl Column {
    pub fn new(row_count: usize, datum_kind: DatumKind) -> Result<Self> {
        let mut valid = BitSet::new();
        valid.append_unset(row_count);

        let data = match datum_kind {
            DatumKind::Boolean => {
                let mut data = BitSet::new();
                data.append_unset(row_count);
                ColumnData::Bool(data)
            }
            DatumKind::UInt64 => ColumnData::U64(vec![0; row_count]),
            DatumKind::UInt32 => ColumnData::U32(vec![0; row_count]),
            DatumKind::UInt16 => ColumnData::U16(vec![0; row_count]),
            DatumKind::UInt8 => ColumnData::U8(vec![0; row_count]),
            DatumKind::Double => ColumnData::F64(vec![0.0; row_count]),
            DatumKind::Float => ColumnData::F32(vec![0.0; row_count]),
            DatumKind::Int64 | DatumKind::Timestamp => ColumnData::I64(vec![0; row_count]),
            DatumKind::Int32 => ColumnData::I32(vec![0; row_count]),
            DatumKind::Int16 => ColumnData::I16(vec![0; row_count]),
            DatumKind::Int8 => ColumnData::I8(vec![0; row_count]),
            DatumKind::String => ColumnData::StringBytes(vec![StringBytes::new(); row_count]),
            DatumKind::Varbinary => ColumnData::Varbinary(vec![vec![]; row_count]),
            kind => {
                return UnsupportedType { kind }.fail();
            }
        };

        Ok(Self {
            datum_kind,
            valid,
            data,
            to_insert: 0,
        })
    }
=======
// TODO(yingwen): Builder for columns.

macro_rules! define_numeric_column {
    ($($Kind: ident), *) => {
        $(paste! {
            #[derive(Debug, Clone)]
            pub struct [<$Kind Column>]([<$Kind Array>]);

            #[inline]
            fn [<get_ $Kind:lower _datum>](array: &[<$Kind Array>], index: usize) -> Datum {
                let value = array.value(index);
                Datum::$Kind(value)
            }

            #[inline]
            fn [<get_ $Kind:lower _datum_view>](array: &[<$Kind Array>], index: usize) -> DatumView {
                let value = array.value(index);
                DatumView::$Kind(value)
            }
        })*
    }
}

define_numeric_column!(
    Float, Double, UInt64, UInt32, UInt16, UInt8, Int64, Int32, Int16, Int8, Boolean
);

#[derive(Debug, Clone)]
pub struct TimestampColumn(TimestampMillisecondArray);

#[derive(Debug, Clone)]
pub struct VarbinaryColumn(BinaryArray);

#[derive(Debug, Clone)]
pub struct StringColumn(StringArray);

/// dictionary encode type is difference from other types, need implement
/// without macro
#[derive(Debug, Clone)]
pub struct StringDictionaryColumn(DictionaryArray<Int32Type>);

#[derive(Debug, Clone)]
pub struct DateColumn(DateArray);

#[derive(Debug, Clone)]
pub struct TimeColumn(TimeArray);

#[inline]
fn get_null_datum_view(_array: &NullArray, _index: usize) -> DatumView {
    DatumView::Null
}

#[inline]
fn get_timestamp_datum_view(array: &TimestampMillisecondArray, index: usize) -> DatumView {
    let value = array.value(index);
    DatumView::Timestamp(Timestamp::new(value))
}

#[inline]
fn get_varbinary_datum_view(array: &BinaryArray, index: usize) -> DatumView {
    let value = array.value(index);
    DatumView::Varbinary(value)
}

#[inline]
fn get_string_datum_view(array: &StringArray, index: usize) -> DatumView {
    let value = array.value(index);
    DatumView::String(value)
}

#[inline]
fn get_date_datum_view(array: &DateArray, index: usize) -> DatumView {
    let value = array.value(index);
    DatumView::Date(value)
}

#[inline]
fn get_time_datum_view(array: &TimeArray, index: usize) -> DatumView {
    let value = array.value(index);
    DatumView::Time(value)
}

#[inline]
fn get_null_datum(_array: &NullArray, _index: usize) -> Datum {
    Datum::Null
}

#[inline]
fn get_timestamp_datum(array: &TimestampMillisecondArray, index: usize) -> Datum {
    let value = array.value(index);
    Datum::Timestamp(Timestamp::new(value))
}

// TODO(yingwen): Avoid clone of data.
// Require a clone.
#[inline]
fn get_varbinary_datum(array: &BinaryArray, index: usize) -> Datum {
    let value = array.value(index);
    Datum::Varbinary(Bytes::copy_from_slice(value))
}

// TODO(yingwen): Avoid clone of data.
// Require a clone.
#[inline]
fn get_string_datum(array: &StringArray, index: usize) -> Datum {
    let value = array.value(index);
    Datum::String(StringBytes::copy_from_str(value))
}

#[inline]
fn get_date_datum(array: &DateArray, index: usize) -> Datum {
    let value = array.value(index);
    Datum::Date(value)
}

#[inline]
fn get_time_datum(array: &TimeArray, index: usize) -> Datum {
    let value = array.value(index);
    Datum::Time(value)
}

macro_rules! impl_column {
    ($Column: ident, $get_datum: expr, $get_datum_view: expr) => {
        impl $Column {
            /// Get datum by index.
            pub fn datum_opt(&self, index: usize) -> Option<Datum> {
                // Do bound check.
                if index >= self.0.len() {
                    return None;
                }
>>>>>>> b59e07e5

    pub fn append_column(&mut self, mut column: Column) -> Result<()> {
        assert_eq!(self.datum_kind, column.datum_kind);
        self.valid.append_set(column.len());
        self.to_insert += column.len();
        match (&mut self.data, &mut column.data) {
            (ColumnData::F64(data), ColumnData::F64(ref mut column_data)) => {
                data.append(column_data)
            }
            (ColumnData::F32(data), ColumnData::F32(ref mut column_data)) => {
                data.append(column_data)
            }
            (ColumnData::I64(data), ColumnData::I64(ref mut column_data)) => {
                data.append(column_data)
            }
            (ColumnData::I32(data), ColumnData::I32(ref mut column_data)) => {
                data.append(column_data)
            }
            (ColumnData::I16(data), ColumnData::I16(ref mut column_data)) => {
                data.append(column_data)
            }
            (ColumnData::I8(data), ColumnData::I8(ref mut column_data)) => data.append(column_data),
            (ColumnData::U64(data), ColumnData::U64(ref mut column_data)) => {
                data.append(column_data)
            }
<<<<<<< HEAD
            (ColumnData::U32(data), ColumnData::U32(ref mut column_data)) => {
                data.append(column_data)
            }
            (ColumnData::U16(data), ColumnData::U16(ref mut column_data)) => {
                data.append(column_data)
=======
        }
    };
}

impl_column!(NullColumn, get_null_datum, get_null_datum_view);
impl_column!(
    TimestampColumn,
    get_timestamp_datum,
    get_timestamp_datum_view
);
impl_column!(
    VarbinaryColumn,
    get_varbinary_datum,
    get_varbinary_datum_view
);
impl_column!(StringColumn, get_string_datum, get_string_datum_view);

impl StringDictionaryColumn {
    /// Get datum by index
    pub fn datum_opt(&self, index: usize) -> Option<Datum> {
        if index >= self.0.len() {
            return None;
        }
        Some(self.datum(index))
    }

    pub fn datum_view_opt(&self, index: usize) -> Option<DatumView> {
        if index >= self.0.len() {
            return None;
        }
        Some(self.datum_view(index))
    }

    pub fn datum_view(&self, index: usize) -> DatumView {
        if self.0.is_null(index) {
            return DatumView::Null;
        }
        // TODO(tanruixiang): Is this the efficient way?
        DatumView::String(self.0.downcast_dict::<StringArray>().unwrap().value(index))
    }

    pub fn datum(&self, index: usize) -> Datum {
        if self.0.is_null(index) {
            return Datum::Null;
        }
        // TODO(tanruixiang): Is this the efficient way?
        Datum::String(
            self.0
                .downcast_dict::<StringArray>()
                .unwrap()
                .value(index)
                .into(),
        )
    }

    #[inline]
    pub fn num_rows(&self) -> usize {
        self.0.len()
    }

    #[inline]
    pub fn is_empty(&self) -> bool {
        self.num_rows() == 0
    }
}

macro_rules! impl_dedup {
    ($Column: ident) => {
        impl $Column {
            /// If datum i is not equal to previous datum i - 1, mark `selected[i]` to
            /// true.
            ///
            /// The first datum is marked to true.
            ///
            /// The size of selected must equal to the size of this column and
            /// initialized to false.
            #[allow(clippy::float_cmp)]
            pub fn dedup(&self, selected: &mut [bool]) {
                if self.0.is_empty() {
                    return;
                }

                selected[0] = true;
                for i in 1..self.0.len() {
                    let current = self.0.value(i);
                    let prev = self.0.value(i - 1);

                    if current != prev {
                        selected[i] = true;
                    }
                }
            }
        }
    };
}

impl_dedup!(TimestampColumn);
impl_dedup!(VarbinaryColumn);
impl_dedup!(StringColumn);

impl StringDictionaryColumn {
    pub fn dedup(&self, selected: &mut [bool]) {
        if self.0.is_empty() {
            return;
        }
        selected[0] = true;
        for (i, v) in selected.iter_mut().enumerate().take(self.0.len()).skip(1) {
            let current = self.0.key(i);
            let prev = self.0.key(i - 1);
            if current != prev {
                *v = true;
            }
        }
    }
}

macro_rules! impl_new_null {
    ($Column: ident, $Builder: ident) => {
        impl $Column {
            /// Create a column that all values are null.
            fn new_null(num_rows: usize) -> Self {
                let mut builder = $Builder::with_capacity(num_rows);
                for _ in 0..num_rows {
                    builder.append_null();
                }
                let array = builder.finish();

                Self(array)
>>>>>>> b59e07e5
            }
            (ColumnData::U8(data), ColumnData::U8(ref mut column_data)) => data.append(column_data),
            (ColumnData::String(data), ColumnData::String(ref mut column_data)) => {
                data.append(column_data)
            }
            (ColumnData::StringBytes(data), ColumnData::StringBytes(ref mut column_data)) => {
                data.append(column_data)
            }
            (ColumnData::Varbinary(data), ColumnData::Varbinary(ref mut column_data)) => {
                data.append(column_data)
            }
<<<<<<< HEAD
            (ColumnData::Bool(data), ColumnData::Bool(column_data)) => {
                data.extend_from(column_data)
=======
        }
    };
}

impl_from_array_and_slice!(NullColumn, NullArray);
impl_from_array_and_slice!(TimestampColumn, TimestampMillisecondArray);
impl_from_array_and_slice!(VarbinaryColumn, BinaryArray);
impl_from_array_and_slice!(StringColumn, StringArray);

impl From<DictionaryArray<Int32Type>> for StringDictionaryColumn {
    fn from(array: DictionaryArray<Int32Type>) -> Self {
        Self(array)
    }
}

impl From<&DictionaryArray<Int32Type>> for StringDictionaryColumn {
    fn from(array_ref: &DictionaryArray<Int32Type>) -> Self {
        let array_data = array_ref.into_data();
        let array = DictionaryArray::<Int32Type>::from(array_data);
        Self(array)
    }
}

impl StringDictionaryColumn {
    fn to_arrow_array(&self) -> DictionaryArray<Int32Type> {
        let array_data = self.0.clone().into_data();
        DictionaryArray::<Int32Type>::from(array_data)
    }

    fn slice(&self, offset: usize, length: usize) -> Self {
        let array_slice = self.0.slice(offset, length);
        let array_data = array_slice.into_data();
        let array = DictionaryArray::<Int32Type>::from(array_data);
        Self(array)
    }
}

macro_rules! impl_iter {
    ($Column: ident, $Value: ident) => {
        impl $Column {
            /// Iter column values.
            pub fn iter(&self) -> impl Iterator<Item = Option<$Value>> + '_ {
                self.0.iter()
>>>>>>> b59e07e5
            }
            (expect, given) => {
                return ConflictColumnType {
                    expect: expect.kind(),
                    given: given.kind(),
                }
                .fail()
            }
        }

        Ok(())
    }

    pub fn append_nulls(&mut self, count: usize) {
        self.to_insert += count;
    }

<<<<<<< HEAD
    pub fn append_datum_ref(&mut self, value: &Datum) -> Result<()> {
        match (&mut self.data, value) {
            (ColumnData::F64(data), Datum::Double(v)) => data[self.to_insert] = *v,
            (ColumnData::F32(data), Datum::Float(v)) => data[self.to_insert] = *v,
            (ColumnData::I64(data), Datum::Int64(v)) => data[self.to_insert] = *v,
            (ColumnData::I64(data), Datum::Timestamp(v)) => data[self.to_insert] = v.as_i64(),
            (ColumnData::I32(data), Datum::Int32(v)) => data[self.to_insert] = *v,
            (ColumnData::I16(data), Datum::Int16(v)) => data[self.to_insert] = *v,
            (ColumnData::I8(data), Datum::Int8(v)) => data[self.to_insert] = *v,
            (ColumnData::U64(data), Datum::UInt64(v)) => data[self.to_insert] = *v,
            (ColumnData::U32(data), Datum::UInt32(v)) => data[self.to_insert] = *v,
            (ColumnData::U16(data), Datum::UInt16(v)) => data[self.to_insert] = *v,
            (ColumnData::U8(data), Datum::UInt8(v)) => data[self.to_insert] = *v,
            (ColumnData::String(data), Datum::String(v)) => data[self.to_insert] = v.to_string(),
            (ColumnData::StringBytes(data), Datum::String(v)) => {
                data[self.to_insert] = StringBytes::from(v.as_str())
            }
            (ColumnData::Varbinary(data), Datum::Varbinary(v)) => {
                data[self.to_insert] = v.to_vec();
            }
            (ColumnData::Bool(data), Datum::Boolean(v)) => {
                if *v {
                    data.set(self.to_insert);
                }
            }
=======
impl StringDictionaryColumn {
    /// Create a column that all values are null.
    fn new_null(num_rows: usize) -> Self {
        let mut builder = StringDictionaryBuilder::<Int32Type>::new();
        for _ in 0..num_rows {
            builder.append_null();
        }
        let array = builder.finish();

        Self(array)
    }
}

macro_rules! impl_numeric_column {
    ($(($Kind: ident, $type: ty)), *) =>  {
        $(
            paste! {
                impl_column!([<$Kind Column>], [<get_ $Kind:lower _datum>], [<get_ $Kind:lower _datum_view>]);
                impl_from_array_and_slice!([<$Kind Column>], [<$Kind Array>]);
                impl_new_null!([<$Kind Column>], [<$Kind Builder>]);
                impl_iter!([<$Kind Column>], $type);
                impl_dedup!([<$Kind Column>]);
            }
        )*
    }
}
>>>>>>> b59e07e5

            (column_data, datum) => {
                return ConflictType {
                    expect: column_data.kind(),
                    given: datum.kind(),
                }
                .fail()
            }
        }
        self.valid.set(self.to_insert);
        self.to_insert += 1;
        Ok(())
    }

    pub fn get_datum(&self, idx: usize) -> Datum {
        if !self.valid.get(idx) {
            return Datum::Null;
        }
        match self.data {
            ColumnData::F64(ref data) => Datum::Double(data[idx]),
            ColumnData::F32(ref data) => Datum::Float(data[idx]),
            ColumnData::I64(ref data) => match self.datum_kind {
                DatumKind::Timestamp => Datum::Timestamp(Timestamp::from(data[idx])),
                DatumKind::Int64 => Datum::Int64(data[idx]),
                _ => unreachable!(),
            },
            ColumnData::I32(ref data) => Datum::Int32(data[idx]),
            ColumnData::I16(ref data) => Datum::Int16(data[idx]),
            ColumnData::I8(ref data) => Datum::Int8(data[idx]),
            ColumnData::U64(ref data) => Datum::UInt64(data[idx]),
            ColumnData::U32(ref data) => Datum::UInt32(data[idx]),
            ColumnData::U16(ref data) => Datum::UInt16(data[idx]),
            ColumnData::U8(ref data) => Datum::UInt8(data[idx]),
            ColumnData::String(ref data) => Datum::String(data[idx].clone().into()),
            ColumnData::StringBytes(ref data) => Datum::String(data[idx].clone()),
            ColumnData::Varbinary(ref data) => Datum::Varbinary(Bytes::from(data[idx].clone())),
            ColumnData::Bool(ref data) => Datum::Boolean(data.get(idx)),
        }
    }

    /// Returns the [`DatumKind`] of this column
    pub fn datum_kind(&self) -> DatumKind {
        self.datum_kind
    }

    /// Returns the validity bitmask of this column
    pub fn valid_mask(&self) -> &BitSet {
        &self.valid
    }

    /// Returns a reference to this column's data
    pub fn data(&self) -> &ColumnData {
        &self.data
    }

    /// Ensures that the total length of this column is `len` rows,
    /// padding it with trailing NULLs if necessary
    #[allow(dead_code)]
    pub(crate) fn push_nulls_to_len(&mut self, len: usize) {
        if self.valid.len() == len {
            return;
        }
        assert!(len > self.valid.len(), "cannot shrink column");
        let delta = len - self.valid.len();
        self.valid.append_unset(delta);

<<<<<<< HEAD
        match &mut self.data {
            ColumnData::F64(data) => {
                data.resize(len, 0.);
            }
            ColumnData::F32(data) => {
                data.resize(len, 0.);
            }
            ColumnData::I64(data) => {
                data.resize(len, 0);
            }
            ColumnData::I32(data) => {
                data.resize(len, 0);
            }
            ColumnData::I16(data) => {
                data.resize(len, 0);
            }
            ColumnData::I8(data) => {
                data.resize(len, 0);
            }
            ColumnData::U64(data) => {
                data.resize(len, 0);
            }
            ColumnData::U32(data) => {
                data.resize(len, 0);
            }
            ColumnData::U16(data) => {
                data.resize(len, 0);
=======
macro_rules! impl_column_block {
    ($($Kind: ident), *) => {
        impl ColumnBlock {
            pub fn datum_kind(&self) -> DatumKind {
                match self {
                    ColumnBlock::StringDictionary(_) => DatumKind::String,
                    $(ColumnBlock::$Kind(_) => DatumKind::$Kind,)*
                }
            }

            pub fn datum_opt(&self, index: usize) -> Option<Datum> {
                match self {
                    ColumnBlock::StringDictionary(col) => col.datum_opt(index),
                    $(ColumnBlock::$Kind(col) => col.datum_opt(index),)*
                }
            }

            pub fn datum_view_opt(&self, index: usize) -> Option<DatumView> {
                match self {
                    ColumnBlock::StringDictionary(col) => col.datum_view_opt(index),
                    $(ColumnBlock::$Kind(col) => col.datum_view_opt(index),)*
                }
            }

            /// Panic if index is out fo bound.
            pub fn datum_view(&self, index: usize) -> DatumView {
                match self {
                    ColumnBlock::StringDictionary(col) => col.datum_view(index),
                    $(ColumnBlock::$Kind(col) => col.datum_view(index),)*
                }
            }

            /// Panic if index is out fo bound.
            pub fn datum(&self, index: usize) -> Datum {
                match self {
                    ColumnBlock::StringDictionary(col) => col.datum(index),
                    $(ColumnBlock::$Kind(col) => col.datum(index),)*
                }
            }

            pub fn num_rows(&self) -> usize {
                match self {
                    ColumnBlock::StringDictionary(col) => col.num_rows(),
                    $(ColumnBlock::$Kind(col) => col.num_rows(),)*
                }
            }

            pub fn to_arrow_array_ref(&self) -> ArrayRef {
                match self {
                    ColumnBlock::StringDictionary(col) =>  Arc::new(col.to_arrow_array()),
                    $(ColumnBlock::$Kind(col) => Arc::new(col.to_arrow_array()),)*
                }
            }

            /// If datum i is not equal to previous datum i - 1, mark `selected[i]` to true.
            ///
            /// The first datum is not marked to true.
            pub fn dedup(&self, selected: &mut [bool]) {
                match self {
                    ColumnBlock::StringDictionary(col) =>  col.dedup(selected),
                    $(ColumnBlock::$Kind(col) => col.dedup(selected),)*
                }
            }

            /// Returns a zero-copy slice of this array with the indicated offset and length.
            ///
            /// Panics if offset with length is greater than column length.
            #[must_use]
            pub fn slice(&self, offset: usize, length: usize) -> Self {
                match self {
                    ColumnBlock::StringDictionary(col) =>  ColumnBlock::StringDictionary(col.slice(offset, length)),
                    $(ColumnBlock::$Kind(col) => ColumnBlock::$Kind(col.slice(offset, length)),)*
                }
>>>>>>> b59e07e5
            }
            ColumnData::U8(data) => {
                data.resize(len, 0);
            }
<<<<<<< HEAD
            ColumnData::String(data) => {
                data.resize(len, "".to_string());
            }
            ColumnData::Varbinary(data) => {
                data.resize(len, vec![]);
            }
            ColumnData::Bool(data) => {
                data.append_unset(delta);
            }
            ColumnData::StringBytes(data) => {
                data.resize(len, StringBytes::new());
=======
        })*

        impl From<StringDictionaryColumn> for ColumnBlock {
            fn from(column: StringDictionaryColumn) -> Self {
                Self::StringDictionary(column)
            }
        }
    };
}

impl_column_block!(
    Null, Timestamp, Double, Float, Varbinary, String, UInt64, UInt32, UInt16, UInt8, Int64, Int32,
    Int16, Int8, Boolean, Date, Time
);

// TODO(yingwen): We can add a unsafe function that don't do bound check.

macro_rules! define_column_block {
    ($($Kind: ident), *) => {
        paste! {
            #[derive(Debug, Clone)]
            pub enum ColumnBlock {
                Null(NullColumn),
                StringDictionary(StringDictionaryColumn),
                String(StringColumn),
                $(
                    $Kind([<$Kind Column>]),
                )*
            }

            impl ColumnBlock {
                pub fn try_from_arrow_array_ref(datum_kind: &DatumKind, array: &ArrayRef) -> Result<Self> {
                    let is_dictionary : bool =  if let DataType::Dictionary(..)  = array.data_type() {
                        true
                    } else {
                        false
                    };
                    let column = match datum_kind {
                        DatumKind::Null => ColumnBlock::Null(NullColumn::new_null(array.len())),
                        DatumKind::String => {
                            if is_dictionary {
                                let cast_column = cast_array(datum_kind, array)?;
                                ColumnBlock::StringDictionary(StringDictionaryColumn::from(cast_column))

                            } else {
                                let cast_column = cast_array(datum_kind, array)?;
                                ColumnBlock::String(StringColumn::from(cast_column))
                            }
                        },
                        $(
                            DatumKind::$Kind => {
                                let mills_array;
                                let cast_column = match array.data_type() {
                                    DataType::Timestamp(TimeUnit::Nanosecond, None) =>  {
                                        mills_array = cast_nanosecond_to_mills(array)?;
                                        cast_array(datum_kind, &mills_array)?
                                    },
                                    _ => {
                                        cast_array(datum_kind, array)?
                                    }
                                };

                                ColumnBlock::$Kind([<$Kind Column>]::from(cast_column))
                            }
                        )*
                    };
                    Ok(column)
                }

                pub fn new_null_with_type(kind: &DatumKind, rows: usize, is_dictionary: bool) -> Result<Self> {
                    let block = match kind {
                        DatumKind::Null => ColumnBlock::Null(NullColumn::new_null(rows)),
                        DatumKind::String => {
                            if is_dictionary {
                                ColumnBlock::StringDictionary(StringDictionaryColumn::new_null(rows))
                            }else {
                                ColumnBlock::String(StringColumn::new_null(rows))
                            }
                        },
                        $(
                            DatumKind::$Kind => ColumnBlock::$Kind([<$Kind Column>]::new_null(rows)),
                        )*
                    };

                    Ok(block)
                }
>>>>>>> b59e07e5
            }
        }
    }

<<<<<<< HEAD
    /// Returns the number of rows in this column
    pub fn len(&self) -> usize {
        self.valid.len()
=======
// Define column blocks, Null is defined explicitly in macro.
define_column_block!(
    Timestamp, Double, Float, Varbinary, UInt64, UInt32, UInt16, UInt8, Int64, Int32, Int16, Int8,
    Boolean, Date, Time
);

impl ColumnBlock {
    pub fn try_cast_arrow_array_ref(array: &ArrayRef) -> Result<Self> {
        let datum_kind =
            DatumKind::from_data_type(array.data_type()).with_context(|| UnsupportedArray {
                data_type: array.data_type().clone(),
            })?;
        Self::try_from_arrow_array_ref(&datum_kind, array)
>>>>>>> b59e07e5
    }

    /// Returns true if this column contains no rows
    pub fn is_empty(&self) -> bool {
        self.valid.is_empty()
    }

<<<<<<< HEAD
    /// The approximate memory size of the data in the column.
    ///
    /// This includes the size of `self`.
    pub fn size(&self) -> usize {
        let data_size = match &self.data {
            ColumnData::F64(v) => mem::size_of::<f64>() * v.capacity(),
            ColumnData::F32(v) => mem::size_of::<f32>() * v.capacity(),
            ColumnData::I64(v) => mem::size_of::<i64>() * v.capacity(),
            ColumnData::I32(v) => mem::size_of::<i32>() * v.capacity(),
            ColumnData::I16(v) => mem::size_of::<i16>() * v.capacity(),
            ColumnData::I8(v) => mem::size_of::<i8>() * v.capacity(),
            ColumnData::U64(v) => mem::size_of::<u64>() * v.capacity(),
            ColumnData::U32(v) => mem::size_of::<u32>() * v.capacity(),
            ColumnData::U16(v) => mem::size_of::<u16>() * v.capacity(),
            ColumnData::U8(v) => mem::size_of::<u8>() * v.capacity(),
            ColumnData::Bool(v) => v.byte_len(),
            ColumnData::String(v) => {
                v.iter().map(|s| s.len()).sum::<usize>()
                    + (v.capacity() - v.len()) * mem::size_of::<String>()
            }
            ColumnData::StringBytes(v) => {
                v.iter().map(|s| s.len()).sum::<usize>()
                    + (v.capacity() - v.len()) * mem::size_of::<StringBytes>()
            }
            ColumnData::Varbinary(v) => {
                v.iter().map(|s| s.len()).sum::<usize>() + (v.capacity() - v.len())
            }
        };
        mem::size_of::<Self>() + data_size + self.valid.byte_len()
=======
// TODO: This is a temp workaround to support nanoseconds, a better way
// is to support nanoseconds natively.
// This is also required for influxql.
pub fn cast_nanosecond_to_mills(array: &ArrayRef) -> Result<Arc<dyn Array>> {
    let column = ColumnarValue::Array(array.clone());
    let mills_column = cast_column(
        &column,
        &DataType::Timestamp(TimeUnit::Millisecond, None),
        // It will use the default option internally when found None.
        None,
    )
    .with_context(|| CastTimestamp {
        data_type: DataType::Timestamp(TimeUnit::Millisecond, None),
    })?;

    match mills_column {
        ColumnarValue::Array(array) => Ok(array),
        _ => Err(Error::NotImplemented),
>>>>>>> b59e07e5
    }

    /// The approximate memory size of the data in the column, not counting for
    /// stats or self or whatever extra space has been allocated for the
    /// vecs
    pub fn size_data(&self) -> usize {
        match &self.data {
            ColumnData::F64(_) => mem::size_of::<f64>() * self.len(),
            ColumnData::F32(_) => mem::size_of::<f32>() * self.len(),
            ColumnData::I64(_) => mem::size_of::<i64>() * self.len(),
            ColumnData::I32(_) => mem::size_of::<i32>() * self.len(),
            ColumnData::I16(_) => mem::size_of::<i16>() * self.len(),
            ColumnData::I8(_) => mem::size_of::<i8>() * self.len(),
            ColumnData::U64(_) => mem::size_of::<u64>() * self.len(),
            ColumnData::U32(_) => mem::size_of::<u32>() * self.len(),
            ColumnData::U16(_) => mem::size_of::<u16>() * self.len(),
            ColumnData::U8(_) => mem::size_of::<u8>() * self.len(),
            ColumnData::Bool(_) => mem::size_of::<bool>() * self.len(),
            ColumnData::String(v) => v.iter().map(|s| s.len()).sum(),
            ColumnData::StringBytes(v) => v.iter().map(|s| s.len()).sum(),
            ColumnData::Varbinary(v) => v.iter().map(|s| s.len()).sum(),
        }
<<<<<<< HEAD
    }

    /// Converts this column to an arrow [`ArrayRef`]
    pub fn to_arrow(&self) -> Result<ArrayRef> {
        let nulls = Some(NullBuffer::new(self.valid.to_arrow()));

        let data: ArrayRef = match &self.data {
            ColumnData::F64(data) => {
                let data = ArrayDataBuilder::new(DataType::Float64)
                    .len(data.len())
                    .add_buffer(data.iter().cloned().collect())
                    .nulls(nulls)
                    .build()
                    .context(CreatingArrowArray)?;
                Arc::new(Float64Array::from(data))
            }
            ColumnData::F32(data) => {
                let data = ArrayDataBuilder::new(DataType::Float32)
                    .len(data.len())
                    .add_buffer(data.iter().cloned().collect())
                    .nulls(nulls)
                    .build()
                    .context(CreatingArrowArray)?;
                Arc::new(Float32Array::from(data))
            }
            ColumnData::I64(data) => match self.datum_kind {
                DatumKind::Timestamp => {
                    let data = ArrayDataBuilder::new(DatumKind::Timestamp.to_arrow_data_type())
                        .len(data.len())
                        .add_buffer(data.iter().cloned().collect())
                        .nulls(nulls)
                        .build()
                        .context(CreatingArrowArray)?;
                    Arc::new(TimestampNanosecondArray::from(data))
                }

                DatumKind::Int64 => {
                    let data = ArrayDataBuilder::new(DataType::Int64)
                        .len(data.len())
                        .add_buffer(data.iter().cloned().collect())
                        .nulls(nulls)
                        .build()
                        .context(CreatingArrowArray)?;
                    Arc::new(Int64Array::from(data))
                }
                _ => unreachable!(),
            },
            ColumnData::I32(data) => {
                let data = ArrayDataBuilder::new(DataType::Int32)
                    .len(data.len())
                    .add_buffer(data.iter().cloned().collect())
                    .nulls(nulls)
                    .build()
                    .context(CreatingArrowArray)?;
                Arc::new(Int32Array::from(data))
            }
            ColumnData::I16(data) => {
                let data = ArrayDataBuilder::new(DataType::Int16)
                    .len(data.len())
                    .add_buffer(data.iter().cloned().collect())
                    .nulls(nulls)
                    .build()
                    .context(CreatingArrowArray)?;
                Arc::new(Int16Array::from(data))
            }
            ColumnData::I8(data) => {
                let data = ArrayDataBuilder::new(DataType::Int8)
                    .len(data.len())
                    .add_buffer(data.iter().cloned().collect())
                    .nulls(nulls)
                    .build()
                    .context(CreatingArrowArray)?;
                Arc::new(Int8Array::from(data))
            }
            ColumnData::U64(data) => {
                let data = ArrayDataBuilder::new(DataType::UInt64)
                    .len(data.len())
                    .add_buffer(data.iter().cloned().collect())
                    .nulls(nulls)
                    .build()
                    .context(CreatingArrowArray)?;
                Arc::new(UInt64Array::from(data))
            }
            ColumnData::U32(data) => {
                let data = ArrayDataBuilder::new(DataType::UInt32)
                    .len(data.len())
                    .add_buffer(data.iter().cloned().collect())
                    .nulls(nulls)
                    .build()
                    .context(CreatingArrowArray)?;
                Arc::new(UInt32Array::from(data))
            }
            ColumnData::U16(data) => {
                let data = ArrayDataBuilder::new(DataType::UInt16)
                    .len(data.len())
                    .add_buffer(data.iter().cloned().collect())
                    .nulls(nulls)
                    .build()
                    .context(CreatingArrowArray)?;
                Arc::new(UInt16Array::from(data))
            }
            ColumnData::U8(data) => {
                let data = ArrayDataBuilder::new(DataType::UInt8)
                    .len(data.len())
                    .add_buffer(data.iter().cloned().collect())
                    .nulls(nulls)
                    .build()
                    .context(CreatingArrowArray)?;
                Arc::new(UInt8Array::from(data))
            }
            ColumnData::String(data) => {
                let data =
                    StringArray::from(data.iter().map(|s| Some(s.as_str())).collect::<Vec<_>>());
                Arc::new(data)
            }
            ColumnData::StringBytes(data) => {
                let data =
                    StringArray::from(data.iter().map(|s| Some(s.as_str())).collect::<Vec<_>>());
                Arc::new(data)
            }
            ColumnData::Varbinary(data) => {
                let data =
                    BinaryArray::from(data.iter().map(|s| Some(s.as_bytes())).collect::<Vec<_>>());
                Arc::new(data)
            }
            ColumnData::Bool(data) => {
                let data = ArrayDataBuilder::new(DataType::Boolean)
                    .len(data.len())
                    .add_buffer(data.to_arrow().into_inner())
                    .nulls(nulls)
                    .build()
                    .context(CreatingArrowArray)?;
                Arc::new(BooleanArray::from(data))
            }
        };

        assert_eq!(data.len(), self.len());

        Ok(data)
=======
    };
}

macro_rules! append_datum_into {
    ($Kind: ident, $builder: ident, $DatumType: ident, $datum: ident) => {
        match $datum {
            $DatumType::Null => Ok($builder.append_null()),
            $DatumType::$Kind(v) => Ok($builder.append_value(v.into())),
            _ => ConflictType {
                expect: DatumKind::$Kind,
                given: $datum.kind(),
            }
            .fail(),
        }
    };
}

macro_rules! append_block {
    ($Kind: ident, $builder: ident, $BlockType: ident, $block: ident, $start: ident, $len: ident) => {
        match $block {
            $BlockType::Null(v) => {
                let end = std::cmp::min($start + $len, v.num_rows());
                for _ in $start..end {
                    $builder.append_null();
                }
                Ok(())
            }
            $BlockType::$Kind(v) => {
                // There is no convenient api to copy a range of data from array to builder, so
                // we still need to clone value one by one using a for loop.
                let end = std::cmp::min($start + $len, v.num_rows());
                for i in $start..end {
                    let value_opt = v.value(i);
                    match value_opt {
                        Some(value) => {
                            $builder.append_value(value);
                        }
                        None => {
                            $builder.append_null();
                        }
                    }
                }
                Ok(())
            }
            _ => ConflictType {
                expect: DatumKind::$Kind,
                given: $block.datum_kind(),
            }
            .fail(),
        }
    };
}

macro_rules! define_column_block_builder {
    ($(($Kind: ident, $Builder: ident)), *) => {
        paste! {
            pub enum ColumnBlockBuilder {
                Null { rows: usize },
                Timestamp(TimestampMillisecondBuilder),
                Varbinary(BinaryBuilder),
                String(StringBuilder),
                Date(DateBuilder),
                Time(TimeBuilder),
                Dictionary(StringDictionaryBuilder::<Int32Type>),
                $(
                    $Kind($Builder),
                )*
            }

            impl ColumnBlockBuilder {
                /// Create by data type with initial capacity
                pub fn with_capacity(data_type: &DatumKind, item_capacity: usize, is_dictionary : bool) -> Self {
                    match data_type {
                        DatumKind::Null => Self::Null { rows: 0 },
                        DatumKind::Timestamp => Self::Timestamp(TimestampMillisecondBuilder::with_capacity(item_capacity)),
                        // The data_capacity is set as 1024, because the item is variable-size type.
                        DatumKind::Varbinary => Self::Varbinary(BinaryBuilder::with_capacity(item_capacity, 1024)),
                        DatumKind::String =>{
                            if is_dictionary {
                                Self::Dictionary(StringDictionaryBuilder::<Int32Type>::new())
                            }else {
                                Self::String(StringBuilder::with_capacity(item_capacity, 1024))
                            }
                        }
                        DatumKind::Date => Self::Date(DateBuilder::with_capacity(item_capacity)),
                        DatumKind::Time => Self::Time(TimeBuilder::with_capacity(item_capacity)),
                        $(
                            DatumKind::$Kind => Self::$Kind($Builder::with_capacity(item_capacity)),
                        )*
                    }
                }

                /// Append the datum into the builder, the datum should have same the data
                /// type of builder
                pub fn append(&mut self, datum: Datum) -> Result<()> {
                    let given = datum.kind();
                    match self {
                        Self::Null { rows } => match datum {
                            Datum::Null => {
                                *rows += 1;
                                Ok(())
                            }
                            _ => ConflictType {
                                expect: DatumKind::Null,
                                given,
                            }
                            .fail(),
                        },
                        Self::Timestamp(builder) => append_datum_into!(Timestamp, builder, Datum, datum),
                        Self::Varbinary(builder) => append_datum!(Varbinary, builder, Datum, datum),
                        Self::String(builder) => append_datum!(String, builder, Datum, datum),
                        Self::Date(builder) => append_datum!(Date, builder, Datum, datum),
                        Self::Time(builder) => append_datum!(Time, builder, Datum, datum),
                        Self::Dictionary(builder) => {
                            match datum {
                                Datum::Null => Ok(builder.append_null()),
                                Datum::String(v) => Ok(builder.append_value(v)),
                                _ => ConflictType {
                                    expect: DatumKind::String,
                                    given: datum.kind(),
                                }
                                .fail()
                            }
                        },
                        $(
                            Self::$Kind(builder) => append_datum!($Kind, builder, Datum, datum),
                        )*
                    }
                }

                /// Append the [DatumView] into the builder, the datum view should have same the data
                /// type of builder
                pub fn append_view<'a>(&mut self, datum: DatumView<'a>) -> Result<()> {
                    let given = datum.kind();
                    match self {
                        Self::Null { rows } => match datum {
                            DatumView::Null => {
                                *rows += 1;
                                Ok(())
                            }
                            _ => ConflictType {
                                expect: DatumKind::Null,
                                given,
                            }
                            .fail(),
                        },
                        Self::Timestamp(builder) => append_datum_into!(Timestamp, builder, DatumView, datum),
                        Self::Varbinary(builder) => append_datum!(Varbinary, builder, DatumView, datum),
                        Self::String(builder) => append_datum!(String, builder, DatumView, datum),
                        Self::Date(builder) => append_datum!(Date, builder, DatumView, datum),
                        Self::Time(builder) => append_datum!(Time, builder, DatumView, datum),
                        Self::Dictionary(builder) => {
                            match datum {
                                DatumView::Null => Ok(builder.append_null()),
                                DatumView::String(v) => Ok(builder.append_value(v)),
                                _ => ConflictType {
                                    expect: DatumKind::String,
                                    given: datum.kind(),
                                }
                                .fail()
                            }
                        },
                        $(
                            Self::$Kind(builder) => append_datum!($Kind, builder, DatumView, datum),
                        )*
                    }
                }

                /// Append rows in [start..start + len) from `block` to the builder.
                ///
                /// Returns rows actually appended.
                pub fn append_block_range(&mut self, block: &ColumnBlock, start: usize, len: usize) -> Result<()> {
                    match self {
                        Self::Null { rows } => {
                            if start + len >= block.num_rows() {
                                *rows += block.num_rows() - start;
                            } else {
                                *rows += len;
                            }
                            Ok(())
                        },
                        Self::Timestamp(builder) => append_block!(Timestamp, builder, ColumnBlock, block, start, len),
                        Self::Varbinary(builder) => append_block!(Varbinary, builder, ColumnBlock, block, start, len),
                        Self::String(builder) => append_block!(String, builder, ColumnBlock, block, start, len),
                        Self::Date(builder) => append_block!(Date, builder, ColumnBlock, block, start, len),
                        Self::Time(builder) => append_block!(Time, builder, ColumnBlock, block, start, len),
                        Self::Dictionary(builder) => {
                                match block {
                                    ColumnBlock::Null(v) => {
                                        let end = std::cmp::min(start + len, v.num_rows());
                                        for _ in start..end {
                                            builder.append_null();
                                        }
                                        Ok(())
                                    }
                                    ColumnBlock::StringDictionary(v) => {
                                        let end = std::cmp::min(start + len, v.num_rows());
                                        for i in start..end {
                                            if v.0.is_null(i) {
                                                builder.append_null();
                                            } else {
                                                let value = v.datum(i);
                                                builder.append_value(value.as_str().unwrap());
                                            }
                                        }
                                        Ok(())
                                    }
                                    _ => ConflictType {
                                        expect: DatumKind::String,
                                        given: block.datum_kind(),
                                    }
                                    .fail(),
                                }
                        },
                        $(
                            Self::$Kind(builder) => append_block!($Kind, builder, ColumnBlock, block, start, len),
                        )*
                    }
                }

                pub fn len(&self) -> usize {
                    match &self {
                        Self::Null { rows } => *rows,
                        Self::Timestamp(builder) => builder.len(),
                        Self::Varbinary(builder) => builder.len(),
                        Self::String(builder) => builder.len(),
                        Self::Date(builder) => builder.len(),
                        Self::Time(builder) => builder.len(),
                        Self::Dictionary(builder) => builder.len(),
                        $(
                            Self::$Kind(builder) =>  builder.len(),
                        )*
                    }
                }

                // Build and reset the builder.
                pub fn build(&mut self) -> ColumnBlock {
                    match self {
                        Self::Null { rows } => {
                            let block = ColumnBlock::new_null(*rows);
                            *rows = 0;
                            block
                        }
                        Self::Timestamp(builder) => TimestampColumn::from(builder.finish()).into(),
                        Self::Varbinary(builder) => VarbinaryColumn::from(builder.finish()).into(),
                        Self::String(builder) => StringColumn::from(builder.finish()).into(),
                        Self::Date(builder) => DateColumn::from(builder.finish()).into(),
                        Self::Time(builder) => TimeColumn::from(builder.finish()).into(),
                        Self::Dictionary(builder) => {
                            StringDictionaryColumn::from(builder.finish()).into()
                        },
                        $(
                            Self::$Kind(builder) => [<$Kind Column>]::from(builder.finish()).into(),
                        )*
                    }
                }
            }
        }
    }
}

// Define column block builders, Null and Timestamp are defined explicitly in
// macro.
define_column_block_builder!(
    (Double, DoubleBuilder),
    (Float, FloatBuilder),
    (UInt64, UInt64Builder),
    (UInt32, UInt32Builder),
    (UInt16, UInt16Builder),
    (UInt8, UInt8Builder),
    (Int64, Int64Builder),
    (Int32, Int32Builder),
    (Int16, Int16Builder),
    (Int8, Int8Builder),
    (Boolean, BooleanBuilder)
);

impl ColumnBlockBuilder {
    /// Create by data type
    pub fn new(data_type: &DatumKind, is_dictionry: bool) -> Self {
        Self::with_capacity(data_type, 0, is_dictionry)
    }

    pub fn is_empty(&self) -> bool {
        self.len() == 0
    }

    /// Clear the builder by calling `build()` and drop the built result.
    pub fn clear(&mut self) {
        let _ = self.build();
    }
}

#[cfg(test)]
mod tests {
    use super::*;
    use crate::tests::{
        build_row_for_dictionary, build_rows, build_schema, build_schema_with_dictionary,
    };

    #[test]
    fn test_column_block_builder() {
        let schema = build_schema();
        let rows = build_rows();
        // DatumKind::Varbinary
        let column = schema.column(0);
        let mut builder = ColumnBlockBuilder::with_capacity(&column.data_type, 2, false);

        // append
        builder.append(rows[0][0].clone()).unwrap();
        let ret = builder.append(rows[0][1].clone());
        assert!(ret.is_err());

        // append_view
        builder.append_view(rows[1][0].as_view()).unwrap();
        let ret = builder.append_view(rows[0][1].as_view());
        assert!(ret.is_err());

        let column_block = builder.build();
        assert_eq!(column_block.num_rows(), 2);
        let mut builder = ColumnBlockBuilder::with_capacity(&column.data_type, 2, false);

        // append_block_range
        builder.append_block_range(&column_block, 0, 1).unwrap();
        builder.append_block_range(&column_block, 1, 1).unwrap();

        let column_block = builder.build();
        assert_eq!(column_block.num_rows(), 2);
        assert_eq!(
            column_block.datum(0),
            Datum::Varbinary(Bytes::copy_from_slice(b"binary key"))
        );
        assert_eq!(
            column_block.datum(1),
            Datum::Varbinary(Bytes::copy_from_slice(b"binary key1"))
        );
>>>>>>> b59e07e5
    }

    #[test]
    fn test_column_block_string_dictionary_builder() {
        let schema = build_schema_with_dictionary();
        let rows = vec![
            build_row_for_dictionary(
                b"a",
                1,
                10.0,
                "v4",
                1000,
                1_000_000,
                Some("tag1_1"),
                "tag2_1",
            ),
            build_row_for_dictionary(
                b"b",
                2,
                10.0,
                "v4",
                1000,
                1_000_000,
                Some("tag1_2"),
                "tag2_2",
            ),
            build_row_for_dictionary(
                b"c",
                3,
                10.0,
                "v4",
                1000,
                1_000_000,
                Some("tag1_3"),
                "tag2_3",
            ),
            build_row_for_dictionary(
                b"d",
                4,
                10.0,
                "v4",
                1000,
                1_000_000,
                Some("tag1_1"),
                "tag2_4",
            ),
            build_row_for_dictionary(
                b"e",
                5,
                10.0,
                "v4",
                1000,
                1_000_000,
                Some("tag1_3"),
                "tag2_4",
            ),
            build_row_for_dictionary(b"f", 6, 10.0, "v4", 1000, 1_000_000, None, "tag2_4"),
        ];
        // DatumKind::String , is_dictionary = true
        let column = schema.column(6);
        let mut builder =
            ColumnBlockBuilder::with_capacity(&column.data_type, 0, column.is_dictionary);
        // append
        (0..rows.len()).for_each(|i| builder.append(rows[i][6].clone()).unwrap());

        let ret = builder.append(rows[0][0].clone());
        assert!(ret.is_err());

        // append_view
        builder.append_view(rows[5][6].as_view()).unwrap();
        let ret = builder.append_view(rows[1][0].as_view());

        assert!(ret.is_err());

        let column_block = builder.build();
        assert_eq!(column_block.num_rows(), 7);
        let mut builder =
            ColumnBlockBuilder::with_capacity(&column.data_type, 2, column.is_dictionary);

        // append_block_range
        (0..rows.len()).for_each(|i| builder.append_block_range(&column_block, i, 1).unwrap());

        let column_block = builder.build();
        assert_eq!(column_block.num_rows(), 6);
        assert_eq!(
            column_block.datum(0),
            Datum::String(StringBytes::from("tag1_1"))
        );
        assert_eq!(
            column_block.datum(1),
            Datum::String(StringBytes::from("tag1_2"))
        );
        assert_eq!(
            column_block.datum(2),
            Datum::String(StringBytes::from("tag1_3"))
        );
        assert_eq!(
            column_block.datum(3),
            Datum::String(StringBytes::from("tag1_1"))
        );
        assert_eq!(
            column_block.datum(4),
            Datum::String(StringBytes::from("tag1_3"))
        );
        assert_eq!(column_block.datum(5), Datum::Null);
    }
}<|MERGE_RESOLUTION|>--- conflicted
+++ resolved
@@ -1,6 +1,3 @@
-<<<<<<< HEAD
-// Copyright 2023 CeresDB Project Authors. Licensed under Apache-2.0.
-=======
 // Copyright 2023 The CeresDB Authors
 //
 // Licensed under the Apache License, Version 2.0 (the "License");
@@ -14,7 +11,6 @@
 // WITHOUT WARRANTIES OR CONDITIONS OF ANY KIND, either express or implied.
 // See the License for the specific language governing permissions and
 // limitations under the License.
->>>>>>> b59e07e5
 
 // Fork from https://github.com/influxdata/influxdb_iox/blob/7d878b21bd78cf7d0618804c1ccf8506521703bd/mutable_batch/src/column.rs.
 
@@ -24,7 +20,6 @@
 
 use arrow::{
     array::{
-<<<<<<< HEAD
         ArrayDataBuilder, ArrayRef, BinaryArray, BooleanArray, Float32Array, Float64Array,
         Int16Array, Int32Array, Int64Array, Int8Array, StringArray, TimestampNanosecondArray,
         UInt16Array, UInt32Array, UInt64Array, UInt8Array,
@@ -40,28 +35,6 @@
 use crate::{
     bitset::BitSet,
     datum::{Datum, DatumKind},
-=======
-        Array, ArrayAccessor, ArrayBuilder, ArrayRef, BinaryArray, BinaryBuilder, BooleanArray,
-        BooleanBuilder, Date32Array as DateArray, Date32Builder as DateBuilder, DictionaryArray,
-        Float32Array as FloatArray, Float32Builder as FloatBuilder, Float64Array as DoubleArray,
-        Float64Builder as DoubleBuilder, Int16Array, Int16Builder, Int32Array, Int32Builder,
-        Int64Array, Int64Builder, Int8Array, Int8Builder, NullArray, StringArray, StringBuilder,
-        StringDictionaryBuilder, Time64NanosecondArray as TimeArray,
-        Time64NanosecondBuilder as TimeBuilder, TimestampMillisecondArray,
-        TimestampMillisecondBuilder, UInt16Array, UInt16Builder, UInt32Array, UInt32Builder,
-        UInt64Array, UInt64Builder, UInt8Array, UInt8Builder,
-    },
-    datatypes::{DataType, Int32Type, TimeUnit},
-    error::ArrowError,
-};
-use bytes_ext::Bytes;
-use datafusion::physical_plan::{expressions::cast_column, ColumnarValue};
-use paste::paste;
-use snafu::{Backtrace, OptionExt, ResultExt, Snafu};
-
-use crate::{
-    datum::{Datum, DatumKind, DatumView},
->>>>>>> b59e07e5
     string::StringBytes,
     time::Timestamp,
 };
@@ -116,7 +89,6 @@
 /// A specialized `Error` for [`Column`] errors
 pub type Result<T, E = Error> = std::result::Result<T, E>;
 
-<<<<<<< HEAD
 /// Stores the actual data for columns in a chunk along with summary
 /// statistics
 #[derive(Debug, Clone)]
@@ -126,15 +98,6 @@
     pub(crate) data: ColumnData,
     pub(crate) to_insert: usize,
 }
-=======
-#[derive(Debug, Clone)]
-pub struct NullColumn(NullArray);
-
-impl NullColumn {
-    fn new_null(rows: usize) -> Self {
-        Self(NullArray::new(rows))
-    }
->>>>>>> b59e07e5
 
 #[derive(Debug)]
 pub enum ColumnDataKind {
@@ -195,7 +158,6 @@
     }
 }
 
-<<<<<<< HEAD
 impl std::fmt::Display for ColumnData {
     fn fmt(&self, f: &mut Formatter<'_>) -> std::fmt::Result {
         match self {
@@ -252,138 +214,6 @@
             to_insert: 0,
         })
     }
-=======
-// TODO(yingwen): Builder for columns.
-
-macro_rules! define_numeric_column {
-    ($($Kind: ident), *) => {
-        $(paste! {
-            #[derive(Debug, Clone)]
-            pub struct [<$Kind Column>]([<$Kind Array>]);
-
-            #[inline]
-            fn [<get_ $Kind:lower _datum>](array: &[<$Kind Array>], index: usize) -> Datum {
-                let value = array.value(index);
-                Datum::$Kind(value)
-            }
-
-            #[inline]
-            fn [<get_ $Kind:lower _datum_view>](array: &[<$Kind Array>], index: usize) -> DatumView {
-                let value = array.value(index);
-                DatumView::$Kind(value)
-            }
-        })*
-    }
-}
-
-define_numeric_column!(
-    Float, Double, UInt64, UInt32, UInt16, UInt8, Int64, Int32, Int16, Int8, Boolean
-);
-
-#[derive(Debug, Clone)]
-pub struct TimestampColumn(TimestampMillisecondArray);
-
-#[derive(Debug, Clone)]
-pub struct VarbinaryColumn(BinaryArray);
-
-#[derive(Debug, Clone)]
-pub struct StringColumn(StringArray);
-
-/// dictionary encode type is difference from other types, need implement
-/// without macro
-#[derive(Debug, Clone)]
-pub struct StringDictionaryColumn(DictionaryArray<Int32Type>);
-
-#[derive(Debug, Clone)]
-pub struct DateColumn(DateArray);
-
-#[derive(Debug, Clone)]
-pub struct TimeColumn(TimeArray);
-
-#[inline]
-fn get_null_datum_view(_array: &NullArray, _index: usize) -> DatumView {
-    DatumView::Null
-}
-
-#[inline]
-fn get_timestamp_datum_view(array: &TimestampMillisecondArray, index: usize) -> DatumView {
-    let value = array.value(index);
-    DatumView::Timestamp(Timestamp::new(value))
-}
-
-#[inline]
-fn get_varbinary_datum_view(array: &BinaryArray, index: usize) -> DatumView {
-    let value = array.value(index);
-    DatumView::Varbinary(value)
-}
-
-#[inline]
-fn get_string_datum_view(array: &StringArray, index: usize) -> DatumView {
-    let value = array.value(index);
-    DatumView::String(value)
-}
-
-#[inline]
-fn get_date_datum_view(array: &DateArray, index: usize) -> DatumView {
-    let value = array.value(index);
-    DatumView::Date(value)
-}
-
-#[inline]
-fn get_time_datum_view(array: &TimeArray, index: usize) -> DatumView {
-    let value = array.value(index);
-    DatumView::Time(value)
-}
-
-#[inline]
-fn get_null_datum(_array: &NullArray, _index: usize) -> Datum {
-    Datum::Null
-}
-
-#[inline]
-fn get_timestamp_datum(array: &TimestampMillisecondArray, index: usize) -> Datum {
-    let value = array.value(index);
-    Datum::Timestamp(Timestamp::new(value))
-}
-
-// TODO(yingwen): Avoid clone of data.
-// Require a clone.
-#[inline]
-fn get_varbinary_datum(array: &BinaryArray, index: usize) -> Datum {
-    let value = array.value(index);
-    Datum::Varbinary(Bytes::copy_from_slice(value))
-}
-
-// TODO(yingwen): Avoid clone of data.
-// Require a clone.
-#[inline]
-fn get_string_datum(array: &StringArray, index: usize) -> Datum {
-    let value = array.value(index);
-    Datum::String(StringBytes::copy_from_str(value))
-}
-
-#[inline]
-fn get_date_datum(array: &DateArray, index: usize) -> Datum {
-    let value = array.value(index);
-    Datum::Date(value)
-}
-
-#[inline]
-fn get_time_datum(array: &TimeArray, index: usize) -> Datum {
-    let value = array.value(index);
-    Datum::Time(value)
-}
-
-macro_rules! impl_column {
-    ($Column: ident, $get_datum: expr, $get_datum_view: expr) => {
-        impl $Column {
-            /// Get datum by index.
-            pub fn datum_opt(&self, index: usize) -> Option<Datum> {
-                // Do bound check.
-                if index >= self.0.len() {
-                    return None;
-                }
->>>>>>> b59e07e5
 
     pub fn append_column(&mut self, mut column: Column) -> Result<()> {
         assert_eq!(self.datum_kind, column.datum_kind);
@@ -409,142 +239,11 @@
             (ColumnData::U64(data), ColumnData::U64(ref mut column_data)) => {
                 data.append(column_data)
             }
-<<<<<<< HEAD
             (ColumnData::U32(data), ColumnData::U32(ref mut column_data)) => {
                 data.append(column_data)
             }
             (ColumnData::U16(data), ColumnData::U16(ref mut column_data)) => {
                 data.append(column_data)
-=======
-        }
-    };
-}
-
-impl_column!(NullColumn, get_null_datum, get_null_datum_view);
-impl_column!(
-    TimestampColumn,
-    get_timestamp_datum,
-    get_timestamp_datum_view
-);
-impl_column!(
-    VarbinaryColumn,
-    get_varbinary_datum,
-    get_varbinary_datum_view
-);
-impl_column!(StringColumn, get_string_datum, get_string_datum_view);
-
-impl StringDictionaryColumn {
-    /// Get datum by index
-    pub fn datum_opt(&self, index: usize) -> Option<Datum> {
-        if index >= self.0.len() {
-            return None;
-        }
-        Some(self.datum(index))
-    }
-
-    pub fn datum_view_opt(&self, index: usize) -> Option<DatumView> {
-        if index >= self.0.len() {
-            return None;
-        }
-        Some(self.datum_view(index))
-    }
-
-    pub fn datum_view(&self, index: usize) -> DatumView {
-        if self.0.is_null(index) {
-            return DatumView::Null;
-        }
-        // TODO(tanruixiang): Is this the efficient way?
-        DatumView::String(self.0.downcast_dict::<StringArray>().unwrap().value(index))
-    }
-
-    pub fn datum(&self, index: usize) -> Datum {
-        if self.0.is_null(index) {
-            return Datum::Null;
-        }
-        // TODO(tanruixiang): Is this the efficient way?
-        Datum::String(
-            self.0
-                .downcast_dict::<StringArray>()
-                .unwrap()
-                .value(index)
-                .into(),
-        )
-    }
-
-    #[inline]
-    pub fn num_rows(&self) -> usize {
-        self.0.len()
-    }
-
-    #[inline]
-    pub fn is_empty(&self) -> bool {
-        self.num_rows() == 0
-    }
-}
-
-macro_rules! impl_dedup {
-    ($Column: ident) => {
-        impl $Column {
-            /// If datum i is not equal to previous datum i - 1, mark `selected[i]` to
-            /// true.
-            ///
-            /// The first datum is marked to true.
-            ///
-            /// The size of selected must equal to the size of this column and
-            /// initialized to false.
-            #[allow(clippy::float_cmp)]
-            pub fn dedup(&self, selected: &mut [bool]) {
-                if self.0.is_empty() {
-                    return;
-                }
-
-                selected[0] = true;
-                for i in 1..self.0.len() {
-                    let current = self.0.value(i);
-                    let prev = self.0.value(i - 1);
-
-                    if current != prev {
-                        selected[i] = true;
-                    }
-                }
-            }
-        }
-    };
-}
-
-impl_dedup!(TimestampColumn);
-impl_dedup!(VarbinaryColumn);
-impl_dedup!(StringColumn);
-
-impl StringDictionaryColumn {
-    pub fn dedup(&self, selected: &mut [bool]) {
-        if self.0.is_empty() {
-            return;
-        }
-        selected[0] = true;
-        for (i, v) in selected.iter_mut().enumerate().take(self.0.len()).skip(1) {
-            let current = self.0.key(i);
-            let prev = self.0.key(i - 1);
-            if current != prev {
-                *v = true;
-            }
-        }
-    }
-}
-
-macro_rules! impl_new_null {
-    ($Column: ident, $Builder: ident) => {
-        impl $Column {
-            /// Create a column that all values are null.
-            fn new_null(num_rows: usize) -> Self {
-                let mut builder = $Builder::with_capacity(num_rows);
-                for _ in 0..num_rows {
-                    builder.append_null();
-                }
-                let array = builder.finish();
-
-                Self(array)
->>>>>>> b59e07e5
             }
             (ColumnData::U8(data), ColumnData::U8(ref mut column_data)) => data.append(column_data),
             (ColumnData::String(data), ColumnData::String(ref mut column_data)) => {
@@ -556,54 +255,8 @@
             (ColumnData::Varbinary(data), ColumnData::Varbinary(ref mut column_data)) => {
                 data.append(column_data)
             }
-<<<<<<< HEAD
             (ColumnData::Bool(data), ColumnData::Bool(column_data)) => {
                 data.extend_from(column_data)
-=======
-        }
-    };
-}
-
-impl_from_array_and_slice!(NullColumn, NullArray);
-impl_from_array_and_slice!(TimestampColumn, TimestampMillisecondArray);
-impl_from_array_and_slice!(VarbinaryColumn, BinaryArray);
-impl_from_array_and_slice!(StringColumn, StringArray);
-
-impl From<DictionaryArray<Int32Type>> for StringDictionaryColumn {
-    fn from(array: DictionaryArray<Int32Type>) -> Self {
-        Self(array)
-    }
-}
-
-impl From<&DictionaryArray<Int32Type>> for StringDictionaryColumn {
-    fn from(array_ref: &DictionaryArray<Int32Type>) -> Self {
-        let array_data = array_ref.into_data();
-        let array = DictionaryArray::<Int32Type>::from(array_data);
-        Self(array)
-    }
-}
-
-impl StringDictionaryColumn {
-    fn to_arrow_array(&self) -> DictionaryArray<Int32Type> {
-        let array_data = self.0.clone().into_data();
-        DictionaryArray::<Int32Type>::from(array_data)
-    }
-
-    fn slice(&self, offset: usize, length: usize) -> Self {
-        let array_slice = self.0.slice(offset, length);
-        let array_data = array_slice.into_data();
-        let array = DictionaryArray::<Int32Type>::from(array_data);
-        Self(array)
-    }
-}
-
-macro_rules! impl_iter {
-    ($Column: ident, $Value: ident) => {
-        impl $Column {
-            /// Iter column values.
-            pub fn iter(&self) -> impl Iterator<Item = Option<$Value>> + '_ {
-                self.0.iter()
->>>>>>> b59e07e5
             }
             (expect, given) => {
                 return ConflictColumnType {
@@ -621,7 +274,6 @@
         self.to_insert += count;
     }
 
-<<<<<<< HEAD
     pub fn append_datum_ref(&mut self, value: &Datum) -> Result<()> {
         match (&mut self.data, value) {
             (ColumnData::F64(data), Datum::Double(v)) => data[self.to_insert] = *v,
@@ -647,34 +299,6 @@
                     data.set(self.to_insert);
                 }
             }
-=======
-impl StringDictionaryColumn {
-    /// Create a column that all values are null.
-    fn new_null(num_rows: usize) -> Self {
-        let mut builder = StringDictionaryBuilder::<Int32Type>::new();
-        for _ in 0..num_rows {
-            builder.append_null();
-        }
-        let array = builder.finish();
-
-        Self(array)
-    }
-}
-
-macro_rules! impl_numeric_column {
-    ($(($Kind: ident, $type: ty)), *) =>  {
-        $(
-            paste! {
-                impl_column!([<$Kind Column>], [<get_ $Kind:lower _datum>], [<get_ $Kind:lower _datum_view>]);
-                impl_from_array_and_slice!([<$Kind Column>], [<$Kind Array>]);
-                impl_new_null!([<$Kind Column>], [<$Kind Builder>]);
-                impl_iter!([<$Kind Column>], $type);
-                impl_dedup!([<$Kind Column>]);
-            }
-        )*
-    }
-}
->>>>>>> b59e07e5
 
             (column_data, datum) => {
                 return ConflictType {
@@ -741,7 +365,6 @@
         let delta = len - self.valid.len();
         self.valid.append_unset(delta);
 
-<<<<<<< HEAD
         match &mut self.data {
             ColumnData::F64(data) => {
                 data.resize(len, 0.);
@@ -769,86 +392,10 @@
             }
             ColumnData::U16(data) => {
                 data.resize(len, 0);
-=======
-macro_rules! impl_column_block {
-    ($($Kind: ident), *) => {
-        impl ColumnBlock {
-            pub fn datum_kind(&self) -> DatumKind {
-                match self {
-                    ColumnBlock::StringDictionary(_) => DatumKind::String,
-                    $(ColumnBlock::$Kind(_) => DatumKind::$Kind,)*
-                }
-            }
-
-            pub fn datum_opt(&self, index: usize) -> Option<Datum> {
-                match self {
-                    ColumnBlock::StringDictionary(col) => col.datum_opt(index),
-                    $(ColumnBlock::$Kind(col) => col.datum_opt(index),)*
-                }
-            }
-
-            pub fn datum_view_opt(&self, index: usize) -> Option<DatumView> {
-                match self {
-                    ColumnBlock::StringDictionary(col) => col.datum_view_opt(index),
-                    $(ColumnBlock::$Kind(col) => col.datum_view_opt(index),)*
-                }
-            }
-
-            /// Panic if index is out fo bound.
-            pub fn datum_view(&self, index: usize) -> DatumView {
-                match self {
-                    ColumnBlock::StringDictionary(col) => col.datum_view(index),
-                    $(ColumnBlock::$Kind(col) => col.datum_view(index),)*
-                }
-            }
-
-            /// Panic if index is out fo bound.
-            pub fn datum(&self, index: usize) -> Datum {
-                match self {
-                    ColumnBlock::StringDictionary(col) => col.datum(index),
-                    $(ColumnBlock::$Kind(col) => col.datum(index),)*
-                }
-            }
-
-            pub fn num_rows(&self) -> usize {
-                match self {
-                    ColumnBlock::StringDictionary(col) => col.num_rows(),
-                    $(ColumnBlock::$Kind(col) => col.num_rows(),)*
-                }
-            }
-
-            pub fn to_arrow_array_ref(&self) -> ArrayRef {
-                match self {
-                    ColumnBlock::StringDictionary(col) =>  Arc::new(col.to_arrow_array()),
-                    $(ColumnBlock::$Kind(col) => Arc::new(col.to_arrow_array()),)*
-                }
-            }
-
-            /// If datum i is not equal to previous datum i - 1, mark `selected[i]` to true.
-            ///
-            /// The first datum is not marked to true.
-            pub fn dedup(&self, selected: &mut [bool]) {
-                match self {
-                    ColumnBlock::StringDictionary(col) =>  col.dedup(selected),
-                    $(ColumnBlock::$Kind(col) => col.dedup(selected),)*
-                }
-            }
-
-            /// Returns a zero-copy slice of this array with the indicated offset and length.
-            ///
-            /// Panics if offset with length is greater than column length.
-            #[must_use]
-            pub fn slice(&self, offset: usize, length: usize) -> Self {
-                match self {
-                    ColumnBlock::StringDictionary(col) =>  ColumnBlock::StringDictionary(col.slice(offset, length)),
-                    $(ColumnBlock::$Kind(col) => ColumnBlock::$Kind(col.slice(offset, length)),)*
-                }
->>>>>>> b59e07e5
             }
             ColumnData::U8(data) => {
                 data.resize(len, 0);
             }
-<<<<<<< HEAD
             ColumnData::String(data) => {
                 data.resize(len, "".to_string());
             }
@@ -860,117 +407,13 @@
             }
             ColumnData::StringBytes(data) => {
                 data.resize(len, StringBytes::new());
-=======
-        })*
-
-        impl From<StringDictionaryColumn> for ColumnBlock {
-            fn from(column: StringDictionaryColumn) -> Self {
-                Self::StringDictionary(column)
-            }
-        }
-    };
-}
-
-impl_column_block!(
-    Null, Timestamp, Double, Float, Varbinary, String, UInt64, UInt32, UInt16, UInt8, Int64, Int32,
-    Int16, Int8, Boolean, Date, Time
-);
-
-// TODO(yingwen): We can add a unsafe function that don't do bound check.
-
-macro_rules! define_column_block {
-    ($($Kind: ident), *) => {
-        paste! {
-            #[derive(Debug, Clone)]
-            pub enum ColumnBlock {
-                Null(NullColumn),
-                StringDictionary(StringDictionaryColumn),
-                String(StringColumn),
-                $(
-                    $Kind([<$Kind Column>]),
-                )*
-            }
-
-            impl ColumnBlock {
-                pub fn try_from_arrow_array_ref(datum_kind: &DatumKind, array: &ArrayRef) -> Result<Self> {
-                    let is_dictionary : bool =  if let DataType::Dictionary(..)  = array.data_type() {
-                        true
-                    } else {
-                        false
-                    };
-                    let column = match datum_kind {
-                        DatumKind::Null => ColumnBlock::Null(NullColumn::new_null(array.len())),
-                        DatumKind::String => {
-                            if is_dictionary {
-                                let cast_column = cast_array(datum_kind, array)?;
-                                ColumnBlock::StringDictionary(StringDictionaryColumn::from(cast_column))
-
-                            } else {
-                                let cast_column = cast_array(datum_kind, array)?;
-                                ColumnBlock::String(StringColumn::from(cast_column))
-                            }
-                        },
-                        $(
-                            DatumKind::$Kind => {
-                                let mills_array;
-                                let cast_column = match array.data_type() {
-                                    DataType::Timestamp(TimeUnit::Nanosecond, None) =>  {
-                                        mills_array = cast_nanosecond_to_mills(array)?;
-                                        cast_array(datum_kind, &mills_array)?
-                                    },
-                                    _ => {
-                                        cast_array(datum_kind, array)?
-                                    }
-                                };
-
-                                ColumnBlock::$Kind([<$Kind Column>]::from(cast_column))
-                            }
-                        )*
-                    };
-                    Ok(column)
-                }
-
-                pub fn new_null_with_type(kind: &DatumKind, rows: usize, is_dictionary: bool) -> Result<Self> {
-                    let block = match kind {
-                        DatumKind::Null => ColumnBlock::Null(NullColumn::new_null(rows)),
-                        DatumKind::String => {
-                            if is_dictionary {
-                                ColumnBlock::StringDictionary(StringDictionaryColumn::new_null(rows))
-                            }else {
-                                ColumnBlock::String(StringColumn::new_null(rows))
-                            }
-                        },
-                        $(
-                            DatumKind::$Kind => ColumnBlock::$Kind([<$Kind Column>]::new_null(rows)),
-                        )*
-                    };
-
-                    Ok(block)
-                }
->>>>>>> b59e07e5
-            }
-        }
-    }
-
-<<<<<<< HEAD
+            }
+        }
+    }
+
     /// Returns the number of rows in this column
     pub fn len(&self) -> usize {
         self.valid.len()
-=======
-// Define column blocks, Null is defined explicitly in macro.
-define_column_block!(
-    Timestamp, Double, Float, Varbinary, UInt64, UInt32, UInt16, UInt8, Int64, Int32, Int16, Int8,
-    Boolean, Date, Time
-);
-
-impl ColumnBlock {
-    pub fn try_cast_arrow_array_ref(array: &ArrayRef) -> Result<Self> {
-        let datum_kind =
-            DatumKind::from_data_type(array.data_type()).with_context(|| UnsupportedArray {
-                data_type: array.data_type().clone(),
-            })?;
-        Self::try_from_arrow_array_ref(&datum_kind, array)
->>>>>>> b59e07e5
     }
 
     /// Returns true if this column contains no rows
@@ -978,7 +421,6 @@
         self.valid.is_empty()
     }
 
-<<<<<<< HEAD
     /// The approximate memory size of the data in the column.
     ///
     /// This includes the size of `self`.
@@ -1008,26 +450,6 @@
             }
         };
         mem::size_of::<Self>() + data_size + self.valid.byte_len()
-=======
-// TODO: This is a temp workaround to support nanoseconds, a better way
-// is to support nanoseconds natively.
-// This is also required for influxql.
-pub fn cast_nanosecond_to_mills(array: &ArrayRef) -> Result<Arc<dyn Array>> {
-    let column = ColumnarValue::Array(array.clone());
-    let mills_column = cast_column(
-        &column,
-        &DataType::Timestamp(TimeUnit::Millisecond, None),
-        // It will use the default option internally when found None.
-        None,
-    )
-    .with_context(|| CastTimestamp {
-        data_type: DataType::Timestamp(TimeUnit::Millisecond, None),
-    })?;
-
-    match mills_column {
-        ColumnarValue::Array(array) => Ok(array),
-        _ => Err(Error::NotImplemented),
->>>>>>> b59e07e5
     }
 
     /// The approximate memory size of the data in the column, not counting for
@@ -1050,7 +472,6 @@
             ColumnData::StringBytes(v) => v.iter().map(|s| s.len()).sum(),
             ColumnData::Varbinary(v) => v.iter().map(|s| s.len()).sum(),
         }
-<<<<<<< HEAD
     }
 
     /// Converts this column to an arrow [`ArrayRef`]
@@ -1190,448 +611,5 @@
         assert_eq!(data.len(), self.len());
 
         Ok(data)
-=======
-    };
-}
-
-macro_rules! append_datum_into {
-    ($Kind: ident, $builder: ident, $DatumType: ident, $datum: ident) => {
-        match $datum {
-            $DatumType::Null => Ok($builder.append_null()),
-            $DatumType::$Kind(v) => Ok($builder.append_value(v.into())),
-            _ => ConflictType {
-                expect: DatumKind::$Kind,
-                given: $datum.kind(),
-            }
-            .fail(),
-        }
-    };
-}
-
-macro_rules! append_block {
-    ($Kind: ident, $builder: ident, $BlockType: ident, $block: ident, $start: ident, $len: ident) => {
-        match $block {
-            $BlockType::Null(v) => {
-                let end = std::cmp::min($start + $len, v.num_rows());
-                for _ in $start..end {
-                    $builder.append_null();
-                }
-                Ok(())
-            }
-            $BlockType::$Kind(v) => {
-                // There is no convenient api to copy a range of data from array to builder, so
-                // we still need to clone value one by one using a for loop.
-                let end = std::cmp::min($start + $len, v.num_rows());
-                for i in $start..end {
-                    let value_opt = v.value(i);
-                    match value_opt {
-                        Some(value) => {
-                            $builder.append_value(value);
-                        }
-                        None => {
-                            $builder.append_null();
-                        }
-                    }
-                }
-                Ok(())
-            }
-            _ => ConflictType {
-                expect: DatumKind::$Kind,
-                given: $block.datum_kind(),
-            }
-            .fail(),
-        }
-    };
-}
-
-macro_rules! define_column_block_builder {
-    ($(($Kind: ident, $Builder: ident)), *) => {
-        paste! {
-            pub enum ColumnBlockBuilder {
-                Null { rows: usize },
-                Timestamp(TimestampMillisecondBuilder),
-                Varbinary(BinaryBuilder),
-                String(StringBuilder),
-                Date(DateBuilder),
-                Time(TimeBuilder),
-                Dictionary(StringDictionaryBuilder::<Int32Type>),
-                $(
-                    $Kind($Builder),
-                )*
-            }
-
-            impl ColumnBlockBuilder {
-                /// Create by data type with initial capacity
-                pub fn with_capacity(data_type: &DatumKind, item_capacity: usize, is_dictionary : bool) -> Self {
-                    match data_type {
-                        DatumKind::Null => Self::Null { rows: 0 },
-                        DatumKind::Timestamp => Self::Timestamp(TimestampMillisecondBuilder::with_capacity(item_capacity)),
-                        // The data_capacity is set as 1024, because the item is variable-size type.
-                        DatumKind::Varbinary => Self::Varbinary(BinaryBuilder::with_capacity(item_capacity, 1024)),
-                        DatumKind::String =>{
-                            if is_dictionary {
-                                Self::Dictionary(StringDictionaryBuilder::<Int32Type>::new())
-                            }else {
-                                Self::String(StringBuilder::with_capacity(item_capacity, 1024))
-                            }
-                        }
-                        DatumKind::Date => Self::Date(DateBuilder::with_capacity(item_capacity)),
-                        DatumKind::Time => Self::Time(TimeBuilder::with_capacity(item_capacity)),
-                        $(
-                            DatumKind::$Kind => Self::$Kind($Builder::with_capacity(item_capacity)),
-                        )*
-                    }
-                }
-
-                /// Append the datum into the builder, the datum should have same the data
-                /// type of builder
-                pub fn append(&mut self, datum: Datum) -> Result<()> {
-                    let given = datum.kind();
-                    match self {
-                        Self::Null { rows } => match datum {
-                            Datum::Null => {
-                                *rows += 1;
-                                Ok(())
-                            }
-                            _ => ConflictType {
-                                expect: DatumKind::Null,
-                                given,
-                            }
-                            .fail(),
-                        },
-                        Self::Timestamp(builder) => append_datum_into!(Timestamp, builder, Datum, datum),
-                        Self::Varbinary(builder) => append_datum!(Varbinary, builder, Datum, datum),
-                        Self::String(builder) => append_datum!(String, builder, Datum, datum),
-                        Self::Date(builder) => append_datum!(Date, builder, Datum, datum),
-                        Self::Time(builder) => append_datum!(Time, builder, Datum, datum),
-                        Self::Dictionary(builder) => {
-                            match datum {
-                                Datum::Null => Ok(builder.append_null()),
-                                Datum::String(v) => Ok(builder.append_value(v)),
-                                _ => ConflictType {
-                                    expect: DatumKind::String,
-                                    given: datum.kind(),
-                                }
-                                .fail()
-                            }
-                        },
-                        $(
-                            Self::$Kind(builder) => append_datum!($Kind, builder, Datum, datum),
-                        )*
-                    }
-                }
-
-                /// Append the [DatumView] into the builder, the datum view should have same the data
-                /// type of builder
-                pub fn append_view<'a>(&mut self, datum: DatumView<'a>) -> Result<()> {
-                    let given = datum.kind();
-                    match self {
-                        Self::Null { rows } => match datum {
-                            DatumView::Null => {
-                                *rows += 1;
-                                Ok(())
-                            }
-                            _ => ConflictType {
-                                expect: DatumKind::Null,
-                                given,
-                            }
-                            .fail(),
-                        },
-                        Self::Timestamp(builder) => append_datum_into!(Timestamp, builder, DatumView, datum),
-                        Self::Varbinary(builder) => append_datum!(Varbinary, builder, DatumView, datum),
-                        Self::String(builder) => append_datum!(String, builder, DatumView, datum),
-                        Self::Date(builder) => append_datum!(Date, builder, DatumView, datum),
-                        Self::Time(builder) => append_datum!(Time, builder, DatumView, datum),
-                        Self::Dictionary(builder) => {
-                            match datum {
-                                DatumView::Null => Ok(builder.append_null()),
-                                DatumView::String(v) => Ok(builder.append_value(v)),
-                                _ => ConflictType {
-                                    expect: DatumKind::String,
-                                    given: datum.kind(),
-                                }
-                                .fail()
-                            }
-                        },
-                        $(
-                            Self::$Kind(builder) => append_datum!($Kind, builder, DatumView, datum),
-                        )*
-                    }
-                }
-
-                /// Append rows in [start..start + len) from `block` to the builder.
-                ///
-                /// Returns rows actually appended.
-                pub fn append_block_range(&mut self, block: &ColumnBlock, start: usize, len: usize) -> Result<()> {
-                    match self {
-                        Self::Null { rows } => {
-                            if start + len >= block.num_rows() {
-                                *rows += block.num_rows() - start;
-                            } else {
-                                *rows += len;
-                            }
-                            Ok(())
-                        },
-                        Self::Timestamp(builder) => append_block!(Timestamp, builder, ColumnBlock, block, start, len),
-                        Self::Varbinary(builder) => append_block!(Varbinary, builder, ColumnBlock, block, start, len),
-                        Self::String(builder) => append_block!(String, builder, ColumnBlock, block, start, len),
-                        Self::Date(builder) => append_block!(Date, builder, ColumnBlock, block, start, len),
-                        Self::Time(builder) => append_block!(Time, builder, ColumnBlock, block, start, len),
-                        Self::Dictionary(builder) => {
-                                match block {
-                                    ColumnBlock::Null(v) => {
-                                        let end = std::cmp::min(start + len, v.num_rows());
-                                        for _ in start..end {
-                                            builder.append_null();
-                                        }
-                                        Ok(())
-                                    }
-                                    ColumnBlock::StringDictionary(v) => {
-                                        let end = std::cmp::min(start + len, v.num_rows());
-                                        for i in start..end {
-                                            if v.0.is_null(i) {
-                                                builder.append_null();
-                                            } else {
-                                                let value = v.datum(i);
-                                                builder.append_value(value.as_str().unwrap());
-                                            }
-                                        }
-                                        Ok(())
-                                    }
-                                    _ => ConflictType {
-                                        expect: DatumKind::String,
-                                        given: block.datum_kind(),
-                                    }
-                                    .fail(),
-                                }
-                        },
-                        $(
-                            Self::$Kind(builder) => append_block!($Kind, builder, ColumnBlock, block, start, len),
-                        )*
-                    }
-                }
-
-                pub fn len(&self) -> usize {
-                    match &self {
-                        Self::Null { rows } => *rows,
-                        Self::Timestamp(builder) => builder.len(),
-                        Self::Varbinary(builder) => builder.len(),
-                        Self::String(builder) => builder.len(),
-                        Self::Date(builder) => builder.len(),
-                        Self::Time(builder) => builder.len(),
-                        Self::Dictionary(builder) => builder.len(),
-                        $(
-                            Self::$Kind(builder) =>  builder.len(),
-                        )*
-                    }
-                }
-
-                // Build and reset the builder.
-                pub fn build(&mut self) -> ColumnBlock {
-                    match self {
-                        Self::Null { rows } => {
-                            let block = ColumnBlock::new_null(*rows);
-                            *rows = 0;
-                            block
-                        }
-                        Self::Timestamp(builder) => TimestampColumn::from(builder.finish()).into(),
-                        Self::Varbinary(builder) => VarbinaryColumn::from(builder.finish()).into(),
-                        Self::String(builder) => StringColumn::from(builder.finish()).into(),
-                        Self::Date(builder) => DateColumn::from(builder.finish()).into(),
-                        Self::Time(builder) => TimeColumn::from(builder.finish()).into(),
-                        Self::Dictionary(builder) => {
-                            StringDictionaryColumn::from(builder.finish()).into()
-                        },
-                        $(
-                            Self::$Kind(builder) => [<$Kind Column>]::from(builder.finish()).into(),
-                        )*
-                    }
-                }
-            }
-        }
-    }
-}
-
-// Define column block builders, Null and Timestamp are defined explicitly in
-// macro.
-define_column_block_builder!(
-    (Double, DoubleBuilder),
-    (Float, FloatBuilder),
-    (UInt64, UInt64Builder),
-    (UInt32, UInt32Builder),
-    (UInt16, UInt16Builder),
-    (UInt8, UInt8Builder),
-    (Int64, Int64Builder),
-    (Int32, Int32Builder),
-    (Int16, Int16Builder),
-    (Int8, Int8Builder),
-    (Boolean, BooleanBuilder)
-);
-
-impl ColumnBlockBuilder {
-    /// Create by data type
-    pub fn new(data_type: &DatumKind, is_dictionry: bool) -> Self {
-        Self::with_capacity(data_type, 0, is_dictionry)
-    }
-
-    pub fn is_empty(&self) -> bool {
-        self.len() == 0
-    }
-
-    /// Clear the builder by calling `build()` and drop the built result.
-    pub fn clear(&mut self) {
-        let _ = self.build();
-    }
-}
-
-#[cfg(test)]
-mod tests {
-    use super::*;
-    use crate::tests::{
-        build_row_for_dictionary, build_rows, build_schema, build_schema_with_dictionary,
-    };
-
-    #[test]
-    fn test_column_block_builder() {
-        let schema = build_schema();
-        let rows = build_rows();
-        // DatumKind::Varbinary
-        let column = schema.column(0);
-        let mut builder = ColumnBlockBuilder::with_capacity(&column.data_type, 2, false);
-
-        // append
-        builder.append(rows[0][0].clone()).unwrap();
-        let ret = builder.append(rows[0][1].clone());
-        assert!(ret.is_err());
-
-        // append_view
-        builder.append_view(rows[1][0].as_view()).unwrap();
-        let ret = builder.append_view(rows[0][1].as_view());
-        assert!(ret.is_err());
-
-        let column_block = builder.build();
-        assert_eq!(column_block.num_rows(), 2);
-        let mut builder = ColumnBlockBuilder::with_capacity(&column.data_type, 2, false);
-
-        // append_block_range
-        builder.append_block_range(&column_block, 0, 1).unwrap();
-        builder.append_block_range(&column_block, 1, 1).unwrap();
-
-        let column_block = builder.build();
-        assert_eq!(column_block.num_rows(), 2);
-        assert_eq!(
-            column_block.datum(0),
-            Datum::Varbinary(Bytes::copy_from_slice(b"binary key"))
-        );
-        assert_eq!(
-            column_block.datum(1),
-            Datum::Varbinary(Bytes::copy_from_slice(b"binary key1"))
-        );
->>>>>>> b59e07e5
-    }
-
-    #[test]
-    fn test_column_block_string_dictionary_builder() {
-        let schema = build_schema_with_dictionary();
-        let rows = vec![
-            build_row_for_dictionary(
-                b"a",
-                1,
-                10.0,
-                "v4",
-                1000,
-                1_000_000,
-                Some("tag1_1"),
-                "tag2_1",
-            ),
-            build_row_for_dictionary(
-                b"b",
-                2,
-                10.0,
-                "v4",
-                1000,
-                1_000_000,
-                Some("tag1_2"),
-                "tag2_2",
-            ),
-            build_row_for_dictionary(
-                b"c",
-                3,
-                10.0,
-                "v4",
-                1000,
-                1_000_000,
-                Some("tag1_3"),
-                "tag2_3",
-            ),
-            build_row_for_dictionary(
-                b"d",
-                4,
-                10.0,
-                "v4",
-                1000,
-                1_000_000,
-                Some("tag1_1"),
-                "tag2_4",
-            ),
-            build_row_for_dictionary(
-                b"e",
-                5,
-                10.0,
-                "v4",
-                1000,
-                1_000_000,
-                Some("tag1_3"),
-                "tag2_4",
-            ),
-            build_row_for_dictionary(b"f", 6, 10.0, "v4", 1000, 1_000_000, None, "tag2_4"),
-        ];
-        // DatumKind::String , is_dictionary = true
-        let column = schema.column(6);
-        let mut builder =
-            ColumnBlockBuilder::with_capacity(&column.data_type, 0, column.is_dictionary);
-        // append
-        (0..rows.len()).for_each(|i| builder.append(rows[i][6].clone()).unwrap());
-
-        let ret = builder.append(rows[0][0].clone());
-        assert!(ret.is_err());
-
-        // append_view
-        builder.append_view(rows[5][6].as_view()).unwrap();
-        let ret = builder.append_view(rows[1][0].as_view());
-
-        assert!(ret.is_err());
-
-        let column_block = builder.build();
-        assert_eq!(column_block.num_rows(), 7);
-        let mut builder =
-            ColumnBlockBuilder::with_capacity(&column.data_type, 2, column.is_dictionary);
-
-        // append_block_range
-        (0..rows.len()).for_each(|i| builder.append_block_range(&column_block, i, 1).unwrap());
-
-        let column_block = builder.build();
-        assert_eq!(column_block.num_rows(), 6);
-        assert_eq!(
-            column_block.datum(0),
-            Datum::String(StringBytes::from("tag1_1"))
-        );
-        assert_eq!(
-            column_block.datum(1),
-            Datum::String(StringBytes::from("tag1_2"))
-        );
-        assert_eq!(
-            column_block.datum(2),
-            Datum::String(StringBytes::from("tag1_3"))
-        );
-        assert_eq!(
-            column_block.datum(3),
-            Datum::String(StringBytes::from("tag1_1"))
-        );
-        assert_eq!(
-            column_block.datum(4),
-            Datum::String(StringBytes::from("tag1_3"))
-        );
-        assert_eq!(column_block.datum(5), Datum::Null);
     }
 }