// Copyright 2022 CeresDB Project Authors. Licensed under Apache-2.0.

//! Column
use std::sync::Arc;

use arrow::{
    array::{
        Array, ArrayAccessor, ArrayBuilder, ArrayRef, BinaryArray, BinaryBuilder, BooleanArray,
        BooleanBuilder, Date32Array as DateArray, Date32Builder as DateBuilder, DictionaryArray,
        Float32Array as FloatArray, Float32Builder as FloatBuilder, Float64Array as DoubleArray,
        Float64Builder as DoubleBuilder, Int16Array, Int16Builder, Int32Array, Int32Builder,
        Int64Array, Int64Builder, Int8Array, Int8Builder, NullArray, StringArray, StringBuilder,
        StringDictionaryBuilder, Time64NanosecondArray as TimeArray,
        Time64NanosecondBuilder as TimeBuilder, TimestampMillisecondArray,
        TimestampMillisecondBuilder, UInt16Array, UInt16Builder, UInt32Array, UInt32Builder,
        UInt64Array, UInt64Builder, UInt8Array, UInt8Builder,
    },
    datatypes::{DataType, Int32Type, TimeUnit},
    error::ArrowError,
};
use datafusion::physical_plan::{
    expressions::{cast_column, DEFAULT_DATAFUSION_CAST_OPTIONS},
    ColumnarValue,
};
use paste::paste;
use snafu::{Backtrace, OptionExt, ResultExt, Snafu};

use crate::{
    bytes::Bytes,
    datum::{Datum, DatumKind, DatumView},
    string::StringBytes,
    time::Timestamp,
};

#[derive(Debug, Snafu)]
pub enum Error {
    #[snafu(display(
        "Invalid array type, datum_kind:{:?}, data_type:{:?}.\nBacktrace:\n{}",
        datum_kind,
        data_type,
        backtrace
    ))]
    InvalidArrayType {
        datum_kind: DatumKind,
        data_type: DataType,
        backtrace: Backtrace,
    },

    #[snafu(display("Failed to append value, err:{}.\nBacktrace:\n{}", source, backtrace))]
    Append {
        source: ArrowError,
        backtrace: Backtrace,
    },

    #[snafu(display(
        "Data type conflict, expect:{:?}, given:{:?}.\nBacktrace:\n{}",
        expect,
        given,
        backtrace
    ))]
    ConflictType {
        expect: DatumKind,
        given: DatumKind,
        backtrace: Backtrace,
    },

    #[snafu(display(
        "Failed to convert arrow data type, data_type:{}.\nBacktrace:\n{}",
        data_type,
        backtrace
    ))]
    UnsupportedArray {
        data_type: DataType,
        backtrace: Backtrace,
    },

    #[snafu(display(
        "Failed to cast nanosecond to millisecond, data_type:{}. err:{}",
        data_type,
        source,
    ))]
    CastTimestamp {
        data_type: DataType,
        source: datafusion::error::DataFusionError,
    },

    #[snafu(display("Operation not yet implemented."))]
    NotImplemented,
}

pub type Result<T> = std::result::Result<T, Error>;

#[derive(Debug)]
pub struct NullColumn(NullArray);

impl NullColumn {
    fn new_null(rows: usize) -> Self {
        Self(NullArray::new(rows))
    }

    /// Only the first datum of NullColumn is considered not duplicated.
    #[inline]
    pub fn dedup(&self, selected: &mut [bool]) {
        if !self.0.is_empty() {
            selected[0] = true;
        }
    }
}

// TODO(yingwen): Builder for columns.

macro_rules! define_numeric_column {
    ($($Kind: ident), *) => {
        $(paste! {
            #[derive(Debug)]
            pub struct [<$Kind Column>]([<$Kind Array>]);

            #[inline]
            fn [<get_ $Kind:lower _datum>](array: &[<$Kind Array>], index: usize) -> Datum {
                let value = array.value(index);
                Datum::$Kind(value)
            }

            #[inline]
            fn [<get_ $Kind:lower _datum_view>](array: &[<$Kind Array>], index: usize) -> DatumView {
                let value = array.value(index);
                DatumView::$Kind(value)
            }
        })*
    }
}

define_numeric_column!(
    Float, Double, UInt64, UInt32, UInt16, UInt8, Int64, Int32, Int16, Int8, Boolean
);

#[derive(Debug)]
pub struct TimestampColumn(TimestampMillisecondArray);

#[derive(Debug)]
pub struct VarbinaryColumn(BinaryArray);

#[derive(Debug)]
pub struct StringColumn(StringArray);

/// dictionary encode type is difference from other types, need implement
/// without macro
#[derive(Debug)]
pub struct StringDictionaryColumn(DictionaryArray<Int32Type>);

#[derive(Debug)]
pub struct StringDictionaryColumn(DictionaryArray<Int32Type>);

#[derive(Debug)]
pub struct DateColumn(DateArray);

#[derive(Debug)]
pub struct TimeColumn(TimeArray);

#[inline]
fn get_null_datum_view(_array: &NullArray, _index: usize) -> DatumView {
    DatumView::Null
}

#[inline]
fn get_timestamp_datum_view(array: &TimestampMillisecondArray, index: usize) -> DatumView {
    let value = array.value(index);
    DatumView::Timestamp(Timestamp::new(value))
}

#[inline]
fn get_varbinary_datum_view(array: &BinaryArray, index: usize) -> DatumView {
    let value = array.value(index);
    DatumView::Varbinary(value)
}

#[inline]
fn get_string_datum_view(array: &StringArray, index: usize) -> DatumView {
    let value = array.value(index);
    DatumView::String(value)
}

#[inline]
fn get_date_datum_view(array: &DateArray, index: usize) -> DatumView {
    let value = array.value(index);
    DatumView::Date(value)
}

#[inline]
fn get_time_datum_view(array: &TimeArray, index: usize) -> DatumView {
    let value = array.value(index);
    DatumView::Time(value)
}

#[inline]
fn get_null_datum(_array: &NullArray, _index: usize) -> Datum {
    Datum::Null
}

#[inline]
fn get_timestamp_datum(array: &TimestampMillisecondArray, index: usize) -> Datum {
    let value = array.value(index);
    Datum::Timestamp(Timestamp::new(value))
}

// TODO(yingwen): Avoid clone of data.
// Require a clone.
#[inline]
fn get_varbinary_datum(array: &BinaryArray, index: usize) -> Datum {
    let value = array.value(index);
    Datum::Varbinary(Bytes::copy_from_slice(value))
}

// TODO(yingwen): Avoid clone of data.
// Require a clone.
#[inline]
fn get_string_datum(array: &StringArray, index: usize) -> Datum {
    let value = array.value(index);
    Datum::String(StringBytes::copy_from_str(value))
}

#[inline]
fn get_date_datum(array: &DateArray, index: usize) -> Datum {
    let value = array.value(index);
    Datum::Date(value)
}

#[inline]
fn get_time_datum(array: &TimeArray, index: usize) -> Datum {
    let value = array.value(index);
    Datum::Time(value)
}

macro_rules! impl_column {
    ($Column: ident, $get_datum: expr, $get_datum_view: expr) => {
        impl $Column {
            /// Get datum by index.
            pub fn datum_opt(&self, index: usize) -> Option<Datum> {
                // Do bound check.
                if index >= self.0.len() {
                    return None;
                }

                Some(self.datum(index))
            }

            pub fn datum_view_opt(&self, index: usize) -> Option<DatumView> {
                if index >= self.0.len() {
                    return None;
                }

                Some(self.datum_view(index))
            }

            pub fn datum_view(&self, index: usize) -> DatumView {
                // If this datum is null.
                if self.0.is_null(index) {
                    return DatumView::Null;
                }

                $get_datum_view(&self.0, index)
            }

            pub fn datum(&self, index: usize) -> Datum {
                // If this datum is null.
                if self.0.is_null(index) {
                    return Datum::Null;
                }

                $get_datum(&self.0, index)
            }

            #[inline]
            pub fn num_rows(&self) -> usize {
                self.0.len()
            }

            #[inline]
            pub fn is_empty(&self) -> bool {
                self.num_rows() == 0
            }
        }
    };
}

impl_column!(NullColumn, get_null_datum, get_null_datum_view);
impl_column!(
    TimestampColumn,
    get_timestamp_datum,
    get_timestamp_datum_view
);
impl_column!(
    VarbinaryColumn,
    get_varbinary_datum,
    get_varbinary_datum_view
);
impl_column!(StringColumn, get_string_datum, get_string_datum_view);

impl StringDictionaryColumn {
<<<<<<< HEAD
    #[doc = " Get datum by index."]
=======
    /// Get datum by index
>>>>>>> 4a7c6e44
    pub fn datum_opt(&self, index: usize) -> Option<Datum> {
        if index >= self.0.len() {
            return None;
        }
        Some(self.datum(index))
    }

    pub fn datum_view_opt(&self, index: usize) -> Option<DatumView> {
        if index >= self.0.len() {
            return None;
        }
        Some(self.datum_view(index))
    }

    pub fn datum_view(&self, index: usize) -> DatumView {
        if self.0.is_null(index) {
            return DatumView::Null;
        }
<<<<<<< HEAD
        // TODO : Is this the efficient way?
=======
        // TODO(tanruixiang): Is this the efficient way?
>>>>>>> 4a7c6e44
        DatumView::String(self.0.downcast_dict::<StringArray>().unwrap().value(index))
    }

    pub fn datum(&self, index: usize) -> Datum {
        if self.0.is_null(index) {
            return Datum::Null;
        }
<<<<<<< HEAD
        // TODO : Is this the efficient way?
=======
        // TODO(tanruixiang): Is this the efficient way?
>>>>>>> 4a7c6e44
        Datum::String(
            self.0
                .downcast_dict::<StringArray>()
                .unwrap()
                .value(index)
                .into(),
        )
    }

    #[inline]
    pub fn num_rows(&self) -> usize {
        self.0.len()
    }

    #[inline]
    pub fn is_empty(&self) -> bool {
        self.num_rows() == 0
    }
}

macro_rules! impl_dedup {
    ($Column: ident) => {
        impl $Column {
            /// If datum i is not equal to previous datum i - 1, mark `selected[i]` to
            /// true.
            ///
            /// The first datum is marked to true.
            ///
            /// The size of selected must equal to the size of this column and
            /// initialized to false.
            #[allow(clippy::float_cmp)]
            pub fn dedup(&self, selected: &mut [bool]) {
                if self.0.is_empty() {
                    return;
                }

                selected[0] = true;
                for i in 1..self.0.len() {
                    let current = self.0.value(i);
                    let prev = self.0.value(i - 1);

                    if current != prev {
                        selected[i] = true;
                    }
                }
            }
        }
    };
}

impl_dedup!(TimestampColumn);
impl_dedup!(VarbinaryColumn);
impl_dedup!(StringColumn);

impl StringDictionaryColumn {
<<<<<<< HEAD
    #[doc = " If datum i is not equal to previous datum i - 1, mark `selected[i]` to"]
    #[doc = " true."]
    #[doc = ""]
    #[doc = " The first datum is marked to true."]
    #[doc = ""]
    #[doc = " The size of selected must equal to the size of this column and"]
    #[doc = " initialized to false."]
    #[allow(clippy::float_cmp)]
=======
>>>>>>> 4a7c6e44
    pub fn dedup(&self, selected: &mut [bool]) {
        if self.0.is_empty() {
            return;
        }
        selected[0] = true;
        for (i, v) in selected.iter_mut().enumerate().take(self.0.len()).skip(1) {
            let current = self.0.key(i);
            let prev = self.0.key(i - 1);
            if current != prev {
                *v = true;
            }
        }
    }
}

macro_rules! impl_new_null {
    ($Column: ident, $Builder: ident) => {
        impl $Column {
            /// Create a column that all values are null.
            fn new_null(num_rows: usize) -> Self {
                let mut builder = $Builder::with_capacity(num_rows);
                for _ in 0..num_rows {
                    builder.append_null();
                }
                let array = builder.finish();

                Self(array)
            }
        }
    };
}

impl_new_null!(TimestampColumn, TimestampMillisecondBuilder);

macro_rules! impl_from_array_and_slice {
    ($Column: ident, $ArrayType: ident) => {
        impl From<$ArrayType> for $Column {
            fn from(array: $ArrayType) -> Self {
                Self(array)
            }
        }

        impl From<&$ArrayType> for $Column {
            fn from(array_ref: &$ArrayType) -> Self {
                // We need to clone the [arrow::array::ArrayData], which clones
                // the underlying vector of [arrow::buffer::Buffer] and Bitmap (also
                // holds a Buffer), thus require some allocation. However, the Buffer is
                // managed by Arc, so cloning the buffer is not too expensive.
                let array_data = array_ref.into_data();
                let array = $ArrayType::from(array_data);

                Self(array)
            }
        }

        impl $Column {
            fn to_arrow_array(&self) -> $ArrayType {
                // Clone the array data.
                let array_data = self.0.clone().into_data();
                $ArrayType::from(array_data)
            }

            /// Returns a zero-copy slice of this array with the indicated offset and
            /// length.
            ///
            /// Panics if offset with length is greater than column length.
            fn slice(&self, offset: usize, length: usize) -> Self {
                let array_slice = self.0.slice(offset, length);
                // Clone the slice data.
                let array_data = array_slice.into_data();
                let array = $ArrayType::from(array_data);

                Self(array)
            }
        }
    };
}

impl_from_array_and_slice!(NullColumn, NullArray);
impl_from_array_and_slice!(TimestampColumn, TimestampMillisecondArray);
impl_from_array_and_slice!(VarbinaryColumn, BinaryArray);
impl_from_array_and_slice!(StringColumn, StringArray);

impl From<DictionaryArray<Int32Type>> for StringDictionaryColumn {
    fn from(array: DictionaryArray<Int32Type>) -> Self {
        Self(array)
    }
}
<<<<<<< HEAD
=======

>>>>>>> 4a7c6e44
impl From<&DictionaryArray<Int32Type>> for StringDictionaryColumn {
    fn from(array_ref: &DictionaryArray<Int32Type>) -> Self {
        let array_data = array_ref.into_data();
        let array = DictionaryArray::<Int32Type>::from(array_data);
        Self(array)
    }
}
<<<<<<< HEAD
=======

>>>>>>> 4a7c6e44
impl StringDictionaryColumn {
    fn to_arrow_array(&self) -> DictionaryArray<Int32Type> {
        let array_data = self.0.clone().into_data();
        DictionaryArray::<Int32Type>::from(array_data)
    }

<<<<<<< HEAD
    #[doc = " Returns a zero-copy slice of this array with the indicated offset and"]
    #[doc = " length."]
    #[doc = ""]
    #[doc = " Panics if offset with length is greater than column length."]
=======
>>>>>>> 4a7c6e44
    fn slice(&self, offset: usize, length: usize) -> Self {
        let array_slice = self.0.slice(offset, length);
        let array_data = array_slice.into_data();
        let array = DictionaryArray::<Int32Type>::from(array_data);
        Self(array)
    }
}

macro_rules! impl_iter {
    ($Column: ident, $Value: ident) => {
        impl $Column {
            /// Iter column values.
            pub fn iter(&self) -> impl Iterator<Item = Option<$Value>> + '_ {
                self.0.iter()
            }
        }
    };
}

macro_rules! impl_iter_map {
    ($Column: ident, $Value: ident) => {
        impl $Column {
            /// Iter column values.
            pub fn iter(&self) -> impl Iterator<Item = Option<$Value>> + '_ {
                self.0.iter().map(|v| v.map($Value::from))
            }
        }
    };
}

impl_iter_map!(TimestampColumn, Timestamp);

impl VarbinaryColumn {
    fn new_null(num_rows: usize) -> Self {
        let mut builder = BinaryBuilder::with_capacity(num_rows, 0usize);
        for _ in 0..num_rows {
            builder.append_null();
        }
        let array = builder.finish();

        Self(array)
    }
}

impl StringColumn {
    /// Create a column that all values are null.
    fn new_null(num_rows: usize) -> Self {
        let mut builder = StringBuilder::with_capacity(num_rows, 0usize);
        for _ in 0..num_rows {
            builder.append_null();
        }
        let array = builder.finish();

        Self(array)
    }
}

impl StringDictionaryColumn {
    /// Create a column that all values are null.
    fn new_null(num_rows: usize) -> Self {
        let mut builder = StringDictionaryBuilder::<Int32Type>::new();
        for _ in 0..num_rows {
            builder.append_null();
        }
        let array = builder.finish();

        Self(array)
    }
}

macro_rules! impl_numeric_column {
    ($(($Kind: ident, $type: ty)), *) =>  {
        $(
            paste! {
                impl_column!([<$Kind Column>], [<get_ $Kind:lower _datum>], [<get_ $Kind:lower _datum_view>]);
                impl_from_array_and_slice!([<$Kind Column>], [<$Kind Array>]);
                impl_new_null!([<$Kind Column>], [<$Kind Builder>]);
                impl_iter!([<$Kind Column>], $type);
                impl_dedup!([<$Kind Column>]);
            }
        )*
    }
}

impl_numeric_column!(
    (Double, f64),
    (Float, f32),
    (UInt64, u64),
    (UInt32, u32),
    (UInt16, u16),
    (UInt8, u8),
    (Int64, i64),
    (Int32, i32),
    (Int16, i16),
    (Int8, i8),
    (Boolean, bool),
    (Date, i32),
    (Time, i64)
);

macro_rules! impl_numeric_value {
    ($Column: ident, $Value: ident) => {
        impl $Column {
            /// Get value at index.
            pub fn value(&self, index: usize) -> Option<$Value> {
                if self.0.is_valid(index) {
                    unsafe { Some(self.0.value_unchecked(index)) }
                } else {
                    None
                }
            }
        }
    };
}

macro_rules! batch_impl_numeric_value {
    ($(($Kind: ident, $type: ty)), *) =>  {
        $(
            paste! {
                impl_numeric_value!([<$Kind Column>], $type);
            }
        )*
    }
}

batch_impl_numeric_value!(
    (Timestamp, i64),
    (Double, f64),
    (Float, f32),
    (UInt64, u64),
    (UInt32, u32),
    (UInt16, u16),
    (UInt8, u8),
    (Int64, i64),
    (Int32, i32),
    (Int16, i16),
    (Int8, i8),
    (Boolean, bool),
    (Date, i32),
    (Time, i64)
);

impl VarbinaryColumn {
    pub fn iter(&self) -> impl Iterator<Item = Option<&[u8]>> + '_ {
        self.0.iter()
    }

    pub fn value(&self, index: usize) -> Option<&[u8]> {
        if self.0.is_valid(index) {
            unsafe { Some(self.0.value_unchecked(index)) }
        } else {
            None
        }
    }
}

impl StringColumn {
    pub fn iter(&self) -> impl Iterator<Item = Option<&str>> + '_ {
        self.0.iter()
    }

    pub fn value(&self, index: usize) -> Option<&str> {
        if self.0.is_valid(index) {
            unsafe { Some(self.0.value_unchecked(index)) }
        } else {
            None
        }
    }
}

macro_rules! impl_column_block {
    ($($Kind: ident), *) => {
        impl ColumnBlock {
            pub fn datum_kind(&self) -> DatumKind {
                match self {
                    ColumnBlock::StringDictionary(_) => DatumKind::String,
                    $(ColumnBlock::$Kind(_) => DatumKind::$Kind,)*
                }
            }

            pub fn datum_opt(&self, index: usize) -> Option<Datum> {
                match self {
                    ColumnBlock::StringDictionary(col) => col.datum_opt(index),
                    $(ColumnBlock::$Kind(col) => col.datum_opt(index),)*
                }
            }

            pub fn datum_view_opt(&self, index: usize) -> Option<DatumView> {
                match self {
                    ColumnBlock::StringDictionary(col) => col.datum_view_opt(index),
                    $(ColumnBlock::$Kind(col) => col.datum_view_opt(index),)*
                }
            }

            /// Panic if index is out fo bound.
            pub fn datum_view(&self, index: usize) -> DatumView {
                match self {
                    ColumnBlock::StringDictionary(col) => col.datum_view(index),
                    $(ColumnBlock::$Kind(col) => col.datum_view(index),)*
                }
            }

            /// Panic if index is out fo bound.
            pub fn datum(&self, index: usize) -> Datum {
                match self {
                    ColumnBlock::StringDictionary(col) => col.datum(index),
                    $(ColumnBlock::$Kind(col) => col.datum(index),)*
                }
            }

            pub fn num_rows(&self) -> usize {
                match self {
                    ColumnBlock::StringDictionary(col) => col.num_rows(),
                    $(ColumnBlock::$Kind(col) => col.num_rows(),)*
                }
            }

            pub fn to_arrow_array_ref(&self) -> ArrayRef {
                match self {
                    ColumnBlock::StringDictionary(col) =>  Arc::new(col.to_arrow_array()),
                    $(ColumnBlock::$Kind(col) => Arc::new(col.to_arrow_array()),)*
                }
            }

            /// If datum i is not equal to previous datum i - 1, mark `selected[i]` to true.
            ///
            /// The first datum is not marked to true.
            pub fn dedup(&self, selected: &mut [bool]) {
                match self {
                    ColumnBlock::StringDictionary(col) =>  col.dedup(selected),
                    $(ColumnBlock::$Kind(col) => col.dedup(selected),)*
                }
            }

            /// Returns a zero-copy slice of this array with the indicated offset and length.
            ///
            /// Panics if offset with length is greater than column length.
            #[must_use]
            pub fn slice(&self, offset: usize, length: usize) -> Self {
                match self {
                    ColumnBlock::StringDictionary(col) =>  ColumnBlock::StringDictionary(col.slice(offset, length)),
                    $(ColumnBlock::$Kind(col) => ColumnBlock::$Kind(col.slice(offset, length)),)*
                }
            }
        }

        $(paste! {
            impl From<[<$Kind Column>]> for ColumnBlock {
                fn from(column: [<$Kind Column>]) -> Self {
                    Self::$Kind(column)
                }
            }
        })*

        impl From<StringDictionaryColumn> for ColumnBlock {
            fn from(column: StringDictionaryColumn) -> Self {
                Self::StringDictionary(column)
            }
        }
    };
}

impl_column_block!(
    Null, Timestamp, Double, Float, Varbinary, String, UInt64, UInt32, UInt16, UInt8, Int64, Int32,
    Int16, Int8, Boolean, Date, Time
);

// TODO(yingwen): We can add a unsafe function that don't do bound check.

macro_rules! define_column_block {
    ($($Kind: ident), *) => {
        paste! {
            #[derive(Debug)]
            pub enum ColumnBlock {
                Null(NullColumn),
                StringDictionary(StringDictionaryColumn),
                String(StringColumn),
                $(
                    $Kind([<$Kind Column>]),
                )*
            }

            impl ColumnBlock {
                pub fn try_from_arrow_array_ref(datum_kind: &DatumKind, array: &ArrayRef) -> Result<Self> {
                    let is_dictionary : bool =  if let DataType::Dictionary(..)  = array.data_type() {
                        true
                    } else {
                        false
                    };
                    let column = match datum_kind {
                        DatumKind::Null => ColumnBlock::Null(NullColumn::new_null(array.len())),
                        DatumKind::String => {
<<<<<<< HEAD
                            if !is_dictionary {
                                let mills_array;
                                let cast_column = match array.data_type() {
                                    DataType::Timestamp(TimeUnit::Nanosecond, None) => {
                                        mills_array = cast_nanosecond_to_mills(array)?;
                                        cast_array(datum_kind, &mills_array)?
                                    }
                                    _ => cast_array(datum_kind, array)?,
                                };
                                ColumnBlock::String(StringColumn::from(cast_column))
                            } else {
                                let mills_array;
                                let cast_column = match array.data_type() {
                                    DataType::Timestamp(TimeUnit::Nanosecond, None) => {
                                        mills_array = cast_nanosecond_to_mills(array)?;
                                        cast_array(datum_kind, &mills_array)?
                                    }
                                    _ => cast_array(datum_kind, array)?,
                                };
                                ColumnBlock::StringDictionary(StringDictionaryColumn::from(cast_column))
=======
                            if is_dictionary {
                                let cast_column = cast_array(datum_kind, array)?;
                                ColumnBlock::StringDictionary(StringDictionaryColumn::from(cast_column))

                            } else {
                                let cast_column = cast_array(datum_kind, array)?;
                                ColumnBlock::String(StringColumn::from(cast_column))
>>>>>>> 4a7c6e44
                            }
                        },
                        $(
                            DatumKind::$Kind => {
                                let mills_array;
                                let cast_column = match array.data_type() {
                                    DataType::Timestamp(TimeUnit::Nanosecond, None) =>  {
                                        mills_array = cast_nanosecond_to_mills(array)?;
                                        cast_array(datum_kind, &mills_array)?
                                    },
                                    _ => {
                                        cast_array(datum_kind, array)?
                                    }
                                };

                                ColumnBlock::$Kind([<$Kind Column>]::from(cast_column))
                            }
                        )*
                    };
                    Ok(column)
                }

                pub fn new_null_with_type(kind: &DatumKind, rows: usize, is_dictionary: bool) -> Result<Self> {
                    let block = match kind {
                        DatumKind::Null => ColumnBlock::Null(NullColumn::new_null(rows)),
                        DatumKind::String => {
                            if is_dictionary {
                                ColumnBlock::StringDictionary(StringDictionaryColumn::new_null(rows))
                            }else {
                                ColumnBlock::String(StringColumn::new_null(rows))
                            }
                        },
                        $(
                            DatumKind::$Kind => ColumnBlock::$Kind([<$Kind Column>]::new_null(rows)),
                        )*
                    };

                    Ok(block)
                }
            }
        }
    }
}

// Define column blocks, Null is defined explicitly in macro.
define_column_block!(
    Timestamp, Double, Float, Varbinary, UInt64, UInt32, UInt16, UInt8, Int64, Int32, Int16, Int8,
    Boolean, Date, Time
);

impl ColumnBlock {
    pub fn try_cast_arrow_array_ref(array: &ArrayRef) -> Result<Self> {
        let datum_kind =
            DatumKind::from_data_type(array.data_type()).with_context(|| UnsupportedArray {
                data_type: array.data_type().clone(),
            })?;
        Self::try_from_arrow_array_ref(&datum_kind, array)
    }

    pub fn new_null(rows: usize) -> Self {
        Self::Null(NullColumn::new_null(rows))
    }

    pub fn as_timestamp(&self) -> Option<&TimestampColumn> {
        match self {
            ColumnBlock::Timestamp(c) => Some(c),
            _ => None,
        }
    }
}

// TODO: This is a temp workaround to support nanoseconds, a better way
// is to support nanoseconds natively.
// This is also required for influxql.
pub fn cast_nanosecond_to_mills(array: &ArrayRef) -> Result<Arc<dyn Array>> {
    let column = ColumnarValue::Array(array.clone());
    let mills_column = cast_column(
        &column,
        &DataType::Timestamp(TimeUnit::Millisecond, None),
        &DEFAULT_DATAFUSION_CAST_OPTIONS,
    )
    .with_context(|| CastTimestamp {
        data_type: DataType::Timestamp(TimeUnit::Millisecond, None),
    })?;

    match mills_column {
        ColumnarValue::Array(array) => Ok(array),
        _ => Err(Error::NotImplemented),
    }
}

fn cast_array<'a, T: 'static>(datum_kind: &DatumKind, array: &'a ArrayRef) -> Result<&'a T> {
    array
        .as_any()
        .downcast_ref::<T>()
        .with_context(|| InvalidArrayType {
            datum_kind: *datum_kind,
            data_type: array.data_type().clone(),
        })
}

macro_rules! append_datum {
    ($Kind: ident, $builder: ident, $DatumType: ident, $datum: ident) => {
        match $datum {
            $DatumType::Null => Ok($builder.append_null()),
            $DatumType::$Kind(v) => Ok($builder.append_value(v)),
            _ => ConflictType {
                expect: DatumKind::$Kind,
                given: $datum.kind(),
            }
            .fail(),
        }
    };
}

macro_rules! append_datum_into {
    ($Kind: ident, $builder: ident, $DatumType: ident, $datum: ident) => {
        match $datum {
            $DatumType::Null => Ok($builder.append_null()),
            $DatumType::$Kind(v) => Ok($builder.append_value(v.into())),
            _ => ConflictType {
                expect: DatumKind::$Kind,
                given: $datum.kind(),
            }
            .fail(),
        }
    };
}

macro_rules! append_block {
    ($Kind: ident, $builder: ident, $BlockType: ident, $block: ident, $start: ident, $len: ident) => {
        match $block {
            $BlockType::Null(v) => {
                let end = std::cmp::min($start + $len, v.num_rows());
                for _ in $start..end {
                    $builder.append_null();
                }
                Ok(())
            }
            $BlockType::$Kind(v) => {
                // There is no convenient api to copy a range of data from array to builder, so
                // we still need to clone value one by one using a for loop.
                let end = std::cmp::min($start + $len, v.num_rows());
                for i in $start..end {
                    let value_opt = v.value(i);
                    match value_opt {
                        Some(value) => {
                            $builder.append_value(value);
                        }
                        None => {
                            $builder.append_null();
                        }
                    }
                }
                Ok(())
            }
            _ => ConflictType {
                expect: DatumKind::$Kind,
                given: $block.datum_kind(),
            }
            .fail(),
        }
    };
}

macro_rules! define_column_block_builder {
    ($(($Kind: ident, $Builder: ident)), *) => {
        paste! {
            pub enum ColumnBlockBuilder {
                Null { rows: usize },
                Timestamp(TimestampMillisecondBuilder),
                Varbinary(BinaryBuilder),
                String(StringBuilder),
                Date(DateBuilder),
                Time(TimeBuilder),
                Dictionary(StringDictionaryBuilder::<Int32Type>),
                $(
                    $Kind($Builder),
                )*
            }

            impl ColumnBlockBuilder {
                /// Create by data type with initial capacity
                pub fn with_capacity(data_type: &DatumKind, item_capacity: usize, is_dictionary : bool) -> Self {
                    match data_type {
                        DatumKind::Null => Self::Null { rows: 0 },
                        DatumKind::Timestamp => Self::Timestamp(TimestampMillisecondBuilder::with_capacity(item_capacity)),
                        // The data_capacity is set as 1024, because the item is variable-size type.
                        DatumKind::Varbinary => Self::Varbinary(BinaryBuilder::with_capacity(item_capacity, 1024)),
                        DatumKind::String =>{
<<<<<<< HEAD
                            if !is_dictionary{
                                Self::String(StringBuilder::with_capacity(item_capacity, 1024))
                            }else {
                                Self::Dictionary(StringDictionaryBuilder::<Int32Type>::new())
=======
                            if is_dictionary {
                                Self::Dictionary(StringDictionaryBuilder::<Int32Type>::new())
                            }else {
                                Self::String(StringBuilder::with_capacity(item_capacity, 1024))
>>>>>>> 4a7c6e44
                            }
                        }
                        DatumKind::Date => Self::Date(DateBuilder::with_capacity(item_capacity)),
                        DatumKind::Time => Self::Time(TimeBuilder::with_capacity(item_capacity)),
                        $(
                            DatumKind::$Kind => Self::$Kind($Builder::with_capacity(item_capacity)),
                        )*
                    }
                }

                /// Append the datum into the builder, the datum should have same the data
                /// type of builder
                pub fn append(&mut self, datum: Datum) -> Result<()> {
                    let given = datum.kind();
                    match self {
                        Self::Null { rows } => match datum {
                            Datum::Null => {
                                *rows += 1;
                                Ok(())
                            }
                            _ => ConflictType {
                                expect: DatumKind::Null,
                                given,
                            }
                            .fail(),
                        },
                        Self::Timestamp(builder) => append_datum_into!(Timestamp, builder, Datum, datum),
                        Self::Varbinary(builder) => append_datum!(Varbinary, builder, Datum, datum),
                        Self::String(builder) => append_datum!(String, builder, Datum, datum),
                        Self::Date(builder) => append_datum!(Date, builder, Datum, datum),
                        Self::Time(builder) => append_datum!(Time, builder, Datum, datum),
                        Self::Dictionary(builder) => {
                            match datum {
                                Datum::Null => Ok(builder.append_null()),
                                Datum::String(v) => Ok(builder.append_value(v)),
                                _ => ConflictType {
                                    expect: DatumKind::String,
                                    given: datum.kind(),
                                }
                                .fail()
                            }
                        },
                        $(
                            Self::$Kind(builder) => append_datum!($Kind, builder, Datum, datum),
                        )*
                    }
                }

                /// Append the [DatumView] into the builder, the datum view should have same the data
                /// type of builder
                pub fn append_view<'a>(&mut self, datum: DatumView<'a>) -> Result<()> {
                    let given = datum.kind();
                    match self {
                        Self::Null { rows } => match datum {
                            DatumView::Null => {
                                *rows += 1;
                                Ok(())
                            }
                            _ => ConflictType {
                                expect: DatumKind::Null,
                                given,
                            }
                            .fail(),
                        },
                        Self::Timestamp(builder) => append_datum_into!(Timestamp, builder, DatumView, datum),
                        Self::Varbinary(builder) => append_datum!(Varbinary, builder, DatumView, datum),
                        Self::String(builder) => append_datum!(String, builder, DatumView, datum),
                        Self::Date(builder) => append_datum!(Date, builder, DatumView, datum),
                        Self::Time(builder) => append_datum!(Time, builder, DatumView, datum),
                        Self::Dictionary(builder) => {
                            match datum {
                                DatumView::Null => Ok(builder.append_null()),
                                DatumView::String(v) => Ok(builder.append_value(v)),
                                _ => ConflictType {
                                    expect: DatumKind::String,
                                    given: datum.kind(),
                                }
                                .fail()
                            }
                        },
                        $(
                            Self::$Kind(builder) => append_datum!($Kind, builder, DatumView, datum),
                        )*
                    }
                }

                /// Append rows in [start..start + len) from `block` to the builder.
                ///
                /// Returns rows actually appended.
                pub fn append_block_range(&mut self, block: &ColumnBlock, start: usize, len: usize) -> Result<()> {
                    match self {
                        Self::Null { rows } => {
                            if start + len >= block.num_rows() {
                                *rows += block.num_rows() - start;
                            } else {
                                *rows += len;
                            }
                            Ok(())
                        },
                        Self::Timestamp(builder) => append_block!(Timestamp, builder, ColumnBlock, block, start, len),
                        Self::Varbinary(builder) => append_block!(Varbinary, builder, ColumnBlock, block, start, len),
                        Self::String(builder) => append_block!(String, builder, ColumnBlock, block, start, len),
                        Self::Date(builder) => append_block!(Date, builder, ColumnBlock, block, start, len),
                        Self::Time(builder) => append_block!(Time, builder, ColumnBlock, block, start, len),
                        Self::Dictionary(builder) => {
                                match block {
                                    ColumnBlock::Null(v) => {
                                        let end = std::cmp::min(start + len, v.num_rows());
                                        for _ in start..end {
                                            builder.append_null();
                                        }
                                        Ok(())
                                    }
                                    ColumnBlock::StringDictionary(v) => {
                                        let end = std::cmp::min(start + len, v.num_rows());
                                        for i in start..end {
                                            if v.0.is_null(i) {
                                                builder.append_null();
                                            } else {
                                                let value = v.datum(i);
                                                builder.append_value(value.as_str().unwrap());
                                            }
                                        }
                                        Ok(())
                                    }
                                    _ => ConflictType {
                                        expect: DatumKind::String,
                                        given: block.datum_kind(),
                                    }
                                    .fail(),
                                }
                        },
                        $(
                            Self::$Kind(builder) => append_block!($Kind, builder, ColumnBlock, block, start, len),
                        )*
                    }
                }

                pub fn len(&self) -> usize {
                    match &self {
                        Self::Null { rows } => *rows,
                        Self::Timestamp(builder) => builder.len(),
                        Self::Varbinary(builder) => builder.len(),
                        Self::String(builder) => builder.len(),
                        Self::Date(builder) => builder.len(),
                        Self::Time(builder) => builder.len(),
                        Self::Dictionary(builder) => builder.len(),
                        $(
                            Self::$Kind(builder) =>  builder.len(),
                        )*
                    }
                }

                // Build and reset the builder.
                pub fn build(&mut self) -> ColumnBlock {
                    match self {
                        Self::Null { rows } => {
                            let block = ColumnBlock::new_null(*rows);
                            *rows = 0;
                            block
                        }
                        Self::Timestamp(builder) => TimestampColumn::from(builder.finish()).into(),
                        Self::Varbinary(builder) => VarbinaryColumn::from(builder.finish()).into(),
                        Self::String(builder) => StringColumn::from(builder.finish()).into(),
                        Self::Date(builder) => DateColumn::from(builder.finish()).into(),
                        Self::Time(builder) => TimeColumn::from(builder.finish()).into(),
                        Self::Dictionary(builder) => {
                            StringDictionaryColumn::from(builder.finish()).into()
                        },
                        $(
                            Self::$Kind(builder) => [<$Kind Column>]::from(builder.finish()).into(),
                        )*
                    }
                }
            }
        }
    }
}

// Define column block builders, Null and Timestamp are defined explicitly in
// macro.
define_column_block_builder!(
    (Double, DoubleBuilder),
    (Float, FloatBuilder),
    (UInt64, UInt64Builder),
    (UInt32, UInt32Builder),
    (UInt16, UInt16Builder),
    (UInt8, UInt8Builder),
    (Int64, Int64Builder),
    (Int32, Int32Builder),
    (Int16, Int16Builder),
    (Int8, Int8Builder),
    (Boolean, BooleanBuilder)
);

impl ColumnBlockBuilder {
    /// Create by data type
    pub fn new(data_type: &DatumKind, is_dictionry: bool) -> Self {
        Self::with_capacity(data_type, 0, is_dictionry)
    }

    pub fn is_empty(&self) -> bool {
        self.len() == 0
    }

    /// Clear the builder by calling `build()` and drop the built result.
    pub fn clear(&mut self) {
        let _ = self.build();
    }
}

#[cfg(test)]
mod tests {
    use super::*;
    use crate::tests::{
<<<<<<< HEAD
        build_row_for_dictionary, build_rows, build_schema, build_schema_for_dictionary,
=======
        build_row_for_dictionary, build_rows, build_schema, build_schema_with_dictionary,
>>>>>>> 4a7c6e44
    };

    #[test]
    fn test_column_block_builder() {
        let schema = build_schema();
        let rows = build_rows();
        // DatumKind::Varbinary
        let column = schema.column(0);
        let mut builder = ColumnBlockBuilder::with_capacity(&column.data_type, 2, false);

        // append
        builder.append(rows[0][0].clone()).unwrap();
        let ret = builder.append(rows[0][1].clone());
        assert!(ret.is_err());

        // append_view
        builder.append_view(rows[1][0].as_view()).unwrap();
        let ret = builder.append_view(rows[0][1].as_view());
        assert!(ret.is_err());

        let column_block = builder.build();
        assert_eq!(column_block.num_rows(), 2);
        let mut builder = ColumnBlockBuilder::with_capacity(&column.data_type, 2, false);

        // append_block_range
        builder.append_block_range(&column_block, 0, 1).unwrap();
        builder.append_block_range(&column_block, 1, 1).unwrap();

        let column_block = builder.build();
        assert_eq!(column_block.num_rows(), 2);
        assert_eq!(
            column_block.datum(0),
            Datum::Varbinary(Bytes::copy_from_slice(b"binary key"))
        );
        assert_eq!(
            column_block.datum(1),
            Datum::Varbinary(Bytes::copy_from_slice(b"binary key1"))
        );
    }

    #[test]
    fn test_column_block_string_dictionary_builder() {
<<<<<<< HEAD
        let schema = build_schema_for_dictionary();
        let rows = vec![
            build_row_for_dictionary(1, 1, Some("tag1_1"), "tag2_1", 1),
            build_row_for_dictionary(2, 2, Some("tag1_2"), "tag2_2", 2),
            build_row_for_dictionary(3, 3, Some("tag1_3"), "tag2_3", 3),
            build_row_for_dictionary(4, 4, Some("tag1_1"), "tag2_4", 3),
            build_row_for_dictionary(5, 5, Some("tag1_3"), "tag2_4", 4),
            build_row_for_dictionary(6, 6, None, "tag2_4", 4),
        ];
        // DatumKind::String , is_dictionary = true
        let column = schema.column(2);
        println!("{column:?}");
        let mut builder =
            ColumnBlockBuilder::with_capacity(&column.data_type, 0, column.is_dictionary);
        // append
        (0..rows.len()).for_each(|i| builder.append(rows[i][2].clone()).unwrap());
=======
        let schema = build_schema_with_dictionary();
        let rows = vec![
            build_row_for_dictionary(
                b"a",
                1,
                10.0,
                "v4",
                1000,
                1_000_000,
                Some("tag1_1"),
                "tag2_1",
            ),
            build_row_for_dictionary(
                b"b",
                2,
                10.0,
                "v4",
                1000,
                1_000_000,
                Some("tag1_2"),
                "tag2_2",
            ),
            build_row_for_dictionary(
                b"c",
                3,
                10.0,
                "v4",
                1000,
                1_000_000,
                Some("tag1_3"),
                "tag2_3",
            ),
            build_row_for_dictionary(
                b"d",
                4,
                10.0,
                "v4",
                1000,
                1_000_000,
                Some("tag1_1"),
                "tag2_4",
            ),
            build_row_for_dictionary(
                b"e",
                5,
                10.0,
                "v4",
                1000,
                1_000_000,
                Some("tag1_3"),
                "tag2_4",
            ),
            build_row_for_dictionary(b"f", 6, 10.0, "v4", 1000, 1_000_000, None, "tag2_4"),
        ];
        // DatumKind::String , is_dictionary = true
        let column = schema.column(6);
        let mut builder =
            ColumnBlockBuilder::with_capacity(&column.data_type, 0, column.is_dictionary);
        // append
        (0..rows.len()).for_each(|i| builder.append(rows[i][6].clone()).unwrap());
>>>>>>> 4a7c6e44

        let ret = builder.append(rows[0][0].clone());
        assert!(ret.is_err());

        // append_view
<<<<<<< HEAD
        builder.append_view(rows[5][2].as_view()).unwrap();
=======
        builder.append_view(rows[5][6].as_view()).unwrap();
>>>>>>> 4a7c6e44
        let ret = builder.append_view(rows[1][0].as_view());

        assert!(ret.is_err());

        let column_block = builder.build();
        assert_eq!(column_block.num_rows(), 7);
        let mut builder =
            ColumnBlockBuilder::with_capacity(&column.data_type, 2, column.is_dictionary);

        // append_block_range
        (0..rows.len()).for_each(|i| builder.append_block_range(&column_block, i, 1).unwrap());

        let column_block = builder.build();
        assert_eq!(column_block.num_rows(), 6);
        assert_eq!(
            column_block.datum(0),
            Datum::String(StringBytes::from("tag1_1"))
        );
        assert_eq!(
            column_block.datum(1),
            Datum::String(StringBytes::from("tag1_2"))
        );
        assert_eq!(
            column_block.datum(2),
            Datum::String(StringBytes::from("tag1_3"))
        );
        assert_eq!(
            column_block.datum(3),
            Datum::String(StringBytes::from("tag1_1"))
        );
        assert_eq!(
            column_block.datum(4),
            Datum::String(StringBytes::from("tag1_3"))
        );
        assert_eq!(column_block.datum(5), Datum::Null);
    }
}<|MERGE_RESOLUTION|>--- conflicted
+++ resolved
@@ -149,9 +149,6 @@
 pub struct StringDictionaryColumn(DictionaryArray<Int32Type>);
 
 #[derive(Debug)]
-pub struct StringDictionaryColumn(DictionaryArray<Int32Type>);
-
-#[derive(Debug)]
 pub struct DateColumn(DateArray);
 
 #[derive(Debug)]
@@ -297,11 +294,7 @@
 impl_column!(StringColumn, get_string_datum, get_string_datum_view);
 
 impl StringDictionaryColumn {
-<<<<<<< HEAD
-    #[doc = " Get datum by index."]
-=======
     /// Get datum by index
->>>>>>> 4a7c6e44
     pub fn datum_opt(&self, index: usize) -> Option<Datum> {
         if index >= self.0.len() {
             return None;
@@ -320,11 +313,7 @@
         if self.0.is_null(index) {
             return DatumView::Null;
         }
-<<<<<<< HEAD
-        // TODO : Is this the efficient way?
-=======
         // TODO(tanruixiang): Is this the efficient way?
->>>>>>> 4a7c6e44
         DatumView::String(self.0.downcast_dict::<StringArray>().unwrap().value(index))
     }
 
@@ -332,11 +321,7 @@
         if self.0.is_null(index) {
             return Datum::Null;
         }
-<<<<<<< HEAD
-        // TODO : Is this the efficient way?
-=======
         // TODO(tanruixiang): Is this the efficient way?
->>>>>>> 4a7c6e44
         Datum::String(
             self.0
                 .downcast_dict::<StringArray>()
@@ -392,17 +377,6 @@
 impl_dedup!(StringColumn);
 
 impl StringDictionaryColumn {
-<<<<<<< HEAD
-    #[doc = " If datum i is not equal to previous datum i - 1, mark `selected[i]` to"]
-    #[doc = " true."]
-    #[doc = ""]
-    #[doc = " The first datum is marked to true."]
-    #[doc = ""]
-    #[doc = " The size of selected must equal to the size of this column and"]
-    #[doc = " initialized to false."]
-    #[allow(clippy::float_cmp)]
-=======
->>>>>>> 4a7c6e44
     pub fn dedup(&self, selected: &mut [bool]) {
         if self.0.is_empty() {
             return;
@@ -491,10 +465,6 @@
         Self(array)
     }
 }
-<<<<<<< HEAD
-=======
-
->>>>>>> 4a7c6e44
 impl From<&DictionaryArray<Int32Type>> for StringDictionaryColumn {
     fn from(array_ref: &DictionaryArray<Int32Type>) -> Self {
         let array_data = array_ref.into_data();
@@ -502,23 +472,12 @@
         Self(array)
     }
 }
-<<<<<<< HEAD
-=======
-
->>>>>>> 4a7c6e44
 impl StringDictionaryColumn {
     fn to_arrow_array(&self) -> DictionaryArray<Int32Type> {
         let array_data = self.0.clone().into_data();
         DictionaryArray::<Int32Type>::from(array_data)
     }
 
-<<<<<<< HEAD
-    #[doc = " Returns a zero-copy slice of this array with the indicated offset and"]
-    #[doc = " length."]
-    #[doc = ""]
-    #[doc = " Panics if offset with length is greater than column length."]
-=======
->>>>>>> 4a7c6e44
     fn slice(&self, offset: usize, length: usize) -> Self {
         let array_slice = self.0.slice(offset, length);
         let array_data = array_slice.into_data();
@@ -811,28 +770,6 @@
                     let column = match datum_kind {
                         DatumKind::Null => ColumnBlock::Null(NullColumn::new_null(array.len())),
                         DatumKind::String => {
-<<<<<<< HEAD
-                            if !is_dictionary {
-                                let mills_array;
-                                let cast_column = match array.data_type() {
-                                    DataType::Timestamp(TimeUnit::Nanosecond, None) => {
-                                        mills_array = cast_nanosecond_to_mills(array)?;
-                                        cast_array(datum_kind, &mills_array)?
-                                    }
-                                    _ => cast_array(datum_kind, array)?,
-                                };
-                                ColumnBlock::String(StringColumn::from(cast_column))
-                            } else {
-                                let mills_array;
-                                let cast_column = match array.data_type() {
-                                    DataType::Timestamp(TimeUnit::Nanosecond, None) => {
-                                        mills_array = cast_nanosecond_to_mills(array)?;
-                                        cast_array(datum_kind, &mills_array)?
-                                    }
-                                    _ => cast_array(datum_kind, array)?,
-                                };
-                                ColumnBlock::StringDictionary(StringDictionaryColumn::from(cast_column))
-=======
                             if is_dictionary {
                                 let cast_column = cast_array(datum_kind, array)?;
                                 ColumnBlock::StringDictionary(StringDictionaryColumn::from(cast_column))
@@ -840,7 +777,6 @@
                             } else {
                                 let cast_column = cast_array(datum_kind, array)?;
                                 ColumnBlock::String(StringColumn::from(cast_column))
->>>>>>> 4a7c6e44
                             }
                         },
                         $(
@@ -1031,17 +967,10 @@
                         // The data_capacity is set as 1024, because the item is variable-size type.
                         DatumKind::Varbinary => Self::Varbinary(BinaryBuilder::with_capacity(item_capacity, 1024)),
                         DatumKind::String =>{
-<<<<<<< HEAD
-                            if !is_dictionary{
-                                Self::String(StringBuilder::with_capacity(item_capacity, 1024))
-                            }else {
-                                Self::Dictionary(StringDictionaryBuilder::<Int32Type>::new())
-=======
                             if is_dictionary {
                                 Self::Dictionary(StringDictionaryBuilder::<Int32Type>::new())
                             }else {
                                 Self::String(StringBuilder::with_capacity(item_capacity, 1024))
->>>>>>> 4a7c6e44
                             }
                         }
                         DatumKind::Date => Self::Date(DateBuilder::with_capacity(item_capacity)),
@@ -1257,11 +1186,7 @@
 mod tests {
     use super::*;
     use crate::tests::{
-<<<<<<< HEAD
-        build_row_for_dictionary, build_rows, build_schema, build_schema_for_dictionary,
-=======
         build_row_for_dictionary, build_rows, build_schema, build_schema_with_dictionary,
->>>>>>> 4a7c6e44
     };
 
     #[test]
@@ -1304,24 +1229,6 @@
 
     #[test]
     fn test_column_block_string_dictionary_builder() {
-<<<<<<< HEAD
-        let schema = build_schema_for_dictionary();
-        let rows = vec![
-            build_row_for_dictionary(1, 1, Some("tag1_1"), "tag2_1", 1),
-            build_row_for_dictionary(2, 2, Some("tag1_2"), "tag2_2", 2),
-            build_row_for_dictionary(3, 3, Some("tag1_3"), "tag2_3", 3),
-            build_row_for_dictionary(4, 4, Some("tag1_1"), "tag2_4", 3),
-            build_row_for_dictionary(5, 5, Some("tag1_3"), "tag2_4", 4),
-            build_row_for_dictionary(6, 6, None, "tag2_4", 4),
-        ];
-        // DatumKind::String , is_dictionary = true
-        let column = schema.column(2);
-        println!("{column:?}");
-        let mut builder =
-            ColumnBlockBuilder::with_capacity(&column.data_type, 0, column.is_dictionary);
-        // append
-        (0..rows.len()).for_each(|i| builder.append(rows[i][2].clone()).unwrap());
-=======
         let schema = build_schema_with_dictionary();
         let rows = vec![
             build_row_for_dictionary(
@@ -1382,17 +1289,12 @@
             ColumnBlockBuilder::with_capacity(&column.data_type, 0, column.is_dictionary);
         // append
         (0..rows.len()).for_each(|i| builder.append(rows[i][6].clone()).unwrap());
->>>>>>> 4a7c6e44
 
         let ret = builder.append(rows[0][0].clone());
         assert!(ret.is_err());
 
         // append_view
-<<<<<<< HEAD
-        builder.append_view(rows[5][2].as_view()).unwrap();
-=======
         builder.append_view(rows[5][6].as_view()).unwrap();
->>>>>>> 4a7c6e44
         let ret = builder.append_view(rows[1][0].as_view());
 
         assert!(ret.is_err());
