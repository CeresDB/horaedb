// Copyright 2022 CeresDB Project Authors. Licensed under Apache-2.0.

//! Common utils shared by the whole project

// We need to define mod with macro_use before other mod so that other
// mods in this crate can use the macros
#[macro_use]
pub mod macros;

// TODO(yingwen): Move some mod into components as a crate
pub mod alloc_tracker;
<<<<<<< HEAD
pub mod avro_util;
=======
pub mod avro;
>>>>>>> 03f5f78f
pub mod codec;
pub mod config;
pub mod error;
pub mod metric;
pub mod panic;
pub mod record_batch;
pub mod runtime;
pub mod time;
pub mod toml;

#[cfg(any(test, feature = "test"))]
pub mod tests {
    use std::sync::Once;

    static INIT_LOG: Once = Once::new();

    pub fn init_log_for_test() {
        INIT_LOG.call_once(|| {
            env_logger::init();
        });
    }
}<|MERGE_RESOLUTION|>--- conflicted
+++ resolved
@@ -9,11 +9,7 @@
 
 // TODO(yingwen): Move some mod into components as a crate
 pub mod alloc_tracker;
-<<<<<<< HEAD
-pub mod avro_util;
-=======
 pub mod avro;
->>>>>>> 03f5f78f
 pub mod codec;
 pub mod config;
 pub mod error;
